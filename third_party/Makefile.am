# Licensed to the Apache Software Foundation (ASF) under one
# or more contributor license agreements.  See the NOTICE file
# distributed with this work for additional information
# regarding copyright ownership.  The ASF licenses this file
# to you under the Apache License, Version 2.0 (the
# "License"); you may not use this file except in compliance
# with the License.  You may obtain a copy of the License at
#
#     http://www.apache.org/licenses/LICENSE-2.0
#
# Unless required by applicable law or agreed to in writing, software
# distributed under the License is distributed on an "AS IS" BASIS,
# WITHOUT WARRANTIES OR CONDITIONS OF ANY KIND, either express or implied.
# See the License for the specific language governing permissions and
# limitations under the License

# This Makefile is for building third_party packages from
# tarballs. For autotools-based packages, we configure each of the
# packages to build static PIC binaries which we can safely link into
# a shared libmesos, and build it in-place without installing it (even
# if one runs 'make install' in this directory). Non-autotools based
# packages may be special cases; this Makefile is responsible for
# passing any special make or configure flags that might be required.

BUILT_SOURCES =

# We need to add '--srcdir=.' needed because 'make distcheck' adds
#  '--srcdir=...' when configuring.
CONFIGURE_ARGS = @CONFIGURE_ARGS@ --enable-shared=no --with-pic --srcdir=.

include versions.am

<<<<<<< HEAD
BOOST = boost_$(BOOST_VERSION)
=======
BOOST = boost-$(BOOST_VERSION)
>>>>>>> 0eb552d2
BOTO = boto-$(BOTO_VERSION)
DISTRIBUTE = distribute-$(DISTRIBUTE_VERSION)
GLOG = glog-$(GLOG_VERSION)
GMOCK = gmock-$(GMOCK_VERSION)
GTEST = $(GMOCK)/gtest
LEVELDB = leveldb
PROTOBUF = protobuf-$(PROTOBUF_VERSION)
ZOOKEEPER = zookeeper-$(ZOOKEEPER_VERSION)

LIBPROCESS = libprocess

EXTRA_DIST = $(BOOST).tar.gz $(BOTO).zip				\
	$(DISTRIBUTE)/distribute-$(DISTRIBUTE_VERSION)-py2.6.egg	\
	$(GLOG).tar.gz $(GMOCK).tar.gz $(LEVELDB).tar.gz		\
	$(PROTOBUF).tar.gz $(ZOOKEEPER).tar.gz

CLEAN_EXTRACTED = $(BOOST) $(BOTO) $(GLOG) $(GMOCK) $(LEVELDB)	\
	$(PROTOBUF) $(ZOOKEEPER)

check_LTLIBRARIES = libgmock.la
nodist_libgmock_la_SOURCES = $(GTEST)/src/gtest-all.cc \
                             $(GMOCK)/src/gmock-all.cc
libgmock_la_CPPFLAGS = -I$(GTEST)/include -I$(GTEST) \
                       -I$(GMOCK)/include -I$(GMOCK)

BUILT_SOURCES += $(nodist_libgmock_la_SOURCES)

%-stamp:: %.tar.gz
	gzip -d -c $^ | tar xf -
	touch $@

$(GTEST)/src/gtest-all.cc: $(GMOCK)-stamp
$(GMOCK)/src/gmock-all.cc: $(GMOCK)-stamp

$(GLOG)/libglog.la: $(GLOG)-stamp
	cd $(GLOG) && ./configure $(CONFIGURE_ARGS) && \
          $(MAKE) $(AM_MAKEFLAGS)

$(ZOOKEEPER)/src/c/libzookeeper_mt.la: $(ZOOKEEPER)-stamp
	cd $(ZOOKEEPER)/src/c && ./configure $(SUBCONFIG_ARGS) && \
          $(MAKE) $(AM_MAKEFLAGS)

# TODO(charles): Figure out PIC options in our configure.ac or create
# a configure.ac for leveldb.
$(LEVELDB)/libleveldb.a: $(LEVELDB)-stamp
	cd $(LEVELDB) && \
          $(MAKE) $(AM_MAKEFLAGS) CC="$(CXX)" OPT="$(CXXFLAGS) -fPIC"

$(PROTOBUF)/src/protoc $(PROTOBUF)/src/libprotobuf.la: $(PROTOBUF)-build-stamp

$(PROTOBUF)-build-stamp: $(PROTOBUF)-stamp
	cd $(PROTOBUF) && ./configure $(CONFIGURE_ARGS) && \
          $(MAKE) $(AM_MAKEFLAGS)
	touch $@

$(BOOST)/boost: $(BOOST)-stamp

THIRD_PARTY_LIBS = $(GLOG)/libglog.la $(PROTOBUF)/src/libprotobuf.la	\
	$(PROTOBUF)/src/protoc $(LEVELDB)/libleveldb.a $(DISTRIBUTE)	\
	$(BOOST)-stamp

if WITH_INCLUDED_ZOOKEEPER
THIRD_PARTY_LIBS += $(ZOOKEEPER)/src/c/libzookeeper_mt.la
endif

all-local: $(THIRD_PARTY_LIBS)
	@cd $(LIBPROCESS) && $(MAKE) $(AM_MAKEFLAGS) all

clean-local:
	@cd $(LIBPROCESS) && $(MAKE) $(AM_MAKEFLAGS) clean
	rm -r -f $(CLEAN_EXTRACTED)
	rm -f *-stamp<|MERGE_RESOLUTION|>--- conflicted
+++ resolved
@@ -30,11 +30,7 @@
 
 include versions.am
 
-<<<<<<< HEAD
 BOOST = boost_$(BOOST_VERSION)
-=======
-BOOST = boost-$(BOOST_VERSION)
->>>>>>> 0eb552d2
 BOTO = boto-$(BOTO_VERSION)
 DISTRIBUTE = distribute-$(DISTRIBUTE_VERSION)
 GLOG = glog-$(GLOG_VERSION)
