#ifndef __PROCESS_TIMER_HPP__
#define __PROCESS_TIMER_HPP__

#include <stdlib.h> // For abort.

#include <process/dispatch.hpp>
#include <process/process.hpp>
#include <process/timeout.hpp>

namespace process {

// Timer support! Note that we don't store a pointer to the issuing
// process (if there is one) because we can't dereference it because
// it might no longer be valid. (Instead we can use the PID to check
// if the issuing process is still valid and get a refernce to it).

<<<<<<< HEAD
struct timer
{
  long id;
  double timeout;
  process::UPID pid;
  std::tr1::function<void(void)> thunk;
  std::tr1::function<void(void)> cancelThunk;
};


inline bool operator == (const timer& left, const timer& right)
{
  return left.id == right.id;
}


namespace timers {

timer create(double secs, const std::tr1::function<void(void)>& thunk);
timer create(double secs, const std::tr1::function<void(void)>& thunk,
             std::tr1::function<void(void)> cancelThunk);
void cancel(const timer& timer);
=======
class Timer; // Forward declaration.

namespace timers {

Timer create(double secs, const std::tr1::function<void(void)>& thunk);
bool cancel(const Timer& timer);
>>>>>>> 4a2c706c

} // namespace timers {

namespace internal {

void deleteDispatcher(std::tr1::function<void(ProcessBase*)>* dispatcher);

}


class Timer
{
public:
  Timer() : id(0), t(0), pid(process::UPID()), thunk(&abort) {}

  bool operator == (const Timer& that) const
  {
    return id == that.id;
  }

  // Invokes this timer's thunk.
  void operator () () const
  {
    thunk();
  }

  // Returns the timeout associated with this timer.
  Timeout timeout() const
  {
    return t;
  }

  // Returns the PID of the running process when this timer was
  // created (via timers::create) or an empty PID if no process was
  // running when this timer was created.
  process::UPID creator() const
  {
    return pid;
  }

private:
  friend Timer timers::create(double, const std::tr1::function<void(void)>&);

  Timer(long _id,
        const Timeout& _t,
        const process::UPID& _pid,
        const std::tr1::function<void(void)>& _thunk)
    : id(_id), t(_t), pid(_pid), thunk(_thunk)
  {}

  uint64_t id; // Used for equality.
  Timeout t;
  process::UPID pid; // Running process when this timer was created.
  std::tr1::function<void(void)> thunk;
};


// Delay a dispatch to a process. Returns a timer which can attempted
// to be canceled if desired (but might be firing concurrently).

template <typename T>
Timer delay(double secs,
            const PID<T>& pid,
            void (T::*method)())
{
  std::tr1::shared_ptr<std::tr1::function<void(T*)> > thunk(
      new std::tr1::function<void(T*)>(
          std::tr1::bind(method, std::tr1::placeholders::_1)));

  std::tr1::shared_ptr<std::tr1::function<void(ProcessBase*)> > dispatcher(
      new std::tr1::function<void(ProcessBase*)>(
          std::tr1::bind(&internal::vdispatcher<T>,
                         std::tr1::placeholders::_1,
                         thunk)));

  std::tr1::function<void(void)> dispatch =
    std::tr1::bind(internal::dispatch, pid, dispatcher);

  std::tr1::function<void(void)> cancel =
    std::tr1::bind(internal::deleteDispatcher, dispatcher);

  return timers::create(secs, dispatch, cancel);
}


template <typename T, typename P1, typename A1>
Timer delay(double secs,
            const PID<T>& pid,
            void (T::*method)(P1),
            A1 a1)
{
  std::tr1::shared_ptr<std::tr1::function<void(T*)> > thunk(
      new std::tr1::function<void(T*)>(
          std::tr1::bind(method, std::tr1::placeholders::_1, a1)));

  std::tr1::shared_ptr<std::tr1::function<void(ProcessBase*)> > dispatcher(
      new std::tr1::function<void(ProcessBase*)>(
          std::tr1::bind(&internal::vdispatcher<T>,
                         std::tr1::placeholders::_1,
                         thunk)));

  std::tr1::function<void(void)> dispatch =
    std::tr1::bind(internal::dispatch, pid, dispatcher);

  std::tr1::function<void(void)> cancel =
    std::tr1::bind(internal::deleteDispatcher, dispatcher);

  return timers::create(secs, dispatch, cancel);
}


template <typename T,
          typename P1, typename P2,
          typename A1, typename A2>
Timer delay(double secs,
            const PID<T>& pid,
            void (T::*method)(P1, P2),
            A1 a1, A2 a2)
{
  std::tr1::shared_ptr<std::tr1::function<void(T*)> > thunk(
      new std::tr1::function<void(T*)>(
          std::tr1::bind(method, std::tr1::placeholders::_1, a1, a2)));

  std::tr1::shared_ptr<std::tr1::function<void(ProcessBase*)> > dispatcher(
      new std::tr1::function<void(ProcessBase*)>(
          std::tr1::bind(&internal::vdispatcher<T>,
                         std::tr1::placeholders::_1,
                         thunk)));

  std::tr1::function<void(void)> dispatch =
    std::tr1::bind(internal::dispatch, pid, dispatcher);

  std::tr1::function<void(void)> cancel =
    std::tr1::bind(internal::deleteDispatcher, dispatcher);

  return timers::create(secs, dispatch, cancel);
}


template <typename T,
          typename P1, typename P2, typename P3,
          typename A1, typename A2, typename A3>
Timer delay(double secs,
            const PID<T>& pid,
            void (T::*method)(P1, P2, P3),
            A1 a1, A2 a2, A3 a3)
{
  std::tr1::shared_ptr<std::tr1::function<void(T*)> > thunk(
      new std::tr1::function<void(T*)>(
          std::tr1::bind(method, std::tr1::placeholders::_1, a1, a2, a3)));

  std::tr1::shared_ptr<std::tr1::function<void(ProcessBase*)> > dispatcher(
      new std::tr1::function<void(ProcessBase*)>(
          std::tr1::bind(&internal::vdispatcher<T>,
                         std::tr1::placeholders::_1,
                         thunk)));

  std::tr1::function<void(void)> dispatch =
    std::tr1::bind(internal::dispatch, pid, dispatcher);

  std::tr1::function<void(void)> cancel =
    std::tr1::bind(internal::deleteDispatcher, dispatcher);

  return timers::create(secs, dispatch, cancel);
}

} // namespace process {

#endif // __PROCESS_TIMER_HPP__<|MERGE_RESOLUTION|>--- conflicted
+++ resolved
@@ -14,45 +14,14 @@
 // it might no longer be valid. (Instead we can use the PID to check
 // if the issuing process is still valid and get a refernce to it).
 
-<<<<<<< HEAD
-struct timer
-{
-  long id;
-  double timeout;
-  process::UPID pid;
-  std::tr1::function<void(void)> thunk;
-  std::tr1::function<void(void)> cancelThunk;
-};
-
-
-inline bool operator == (const timer& left, const timer& right)
-{
-  return left.id == right.id;
-}
-
-
-namespace timers {
-
-timer create(double secs, const std::tr1::function<void(void)>& thunk);
-timer create(double secs, const std::tr1::function<void(void)>& thunk,
-             std::tr1::function<void(void)> cancelThunk);
-void cancel(const timer& timer);
-=======
 class Timer; // Forward declaration.
 
 namespace timers {
 
 Timer create(double secs, const std::tr1::function<void(void)>& thunk);
 bool cancel(const Timer& timer);
->>>>>>> 4a2c706c
 
 } // namespace timers {
-
-namespace internal {
-
-void deleteDispatcher(std::tr1::function<void(ProcessBase*)>* dispatcher);
-
-}
 
 
 class Timer
@@ -123,10 +92,7 @@
   std::tr1::function<void(void)> dispatch =
     std::tr1::bind(internal::dispatch, pid, dispatcher);
 
-  std::tr1::function<void(void)> cancel =
-    std::tr1::bind(internal::deleteDispatcher, dispatcher);
-
-  return timers::create(secs, dispatch, cancel);
+  return timers::create(secs, dispatch);
 }
 
 
@@ -149,10 +115,7 @@
   std::tr1::function<void(void)> dispatch =
     std::tr1::bind(internal::dispatch, pid, dispatcher);
 
-  std::tr1::function<void(void)> cancel =
-    std::tr1::bind(internal::deleteDispatcher, dispatcher);
-
-  return timers::create(secs, dispatch, cancel);
+  return timers::create(secs, dispatch);
 }
 
 
@@ -177,10 +140,7 @@
   std::tr1::function<void(void)> dispatch =
     std::tr1::bind(internal::dispatch, pid, dispatcher);
 
-  std::tr1::function<void(void)> cancel =
-    std::tr1::bind(internal::deleteDispatcher, dispatcher);
-
-  return timers::create(secs, dispatch, cancel);
+  return timers::create(secs, dispatch);
 }
 
 
@@ -205,10 +165,7 @@
   std::tr1::function<void(void)> dispatch =
     std::tr1::bind(internal::dispatch, pid, dispatcher);
 
-  std::tr1::function<void(void)> cancel =
-    std::tr1::bind(internal::deleteDispatcher, dispatcher);
-
-  return timers::create(secs, dispatch, cancel);
+  return timers::create(secs, dispatch);
 }
 
 } // namespace process {
