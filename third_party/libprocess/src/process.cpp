#include <errno.h>
#include <ev.h>
#include <fcntl.h>
#include <limits.h>
#include <libgen.h>
#include <netdb.h>
#include <pthread.h>
#include <signal.h>
#include <stdarg.h>
#include <stdio.h>
#include <stdlib.h>
#include <string.h>
#include <ucontext.h>
#include <unistd.h>

#include <arpa/inet.h>

#include <glog/logging.h>

#include <netinet/in.h>
#include <netinet/tcp.h>

#include <sys/ioctl.h>
#include <sys/mman.h>
#include <sys/select.h>
#include <sys/socket.h>
#include <sys/time.h>
#include <sys/types.h>
#include <sys/uio.h>

#include <algorithm>
#include <deque>
#include <fstream>
#include <iomanip>
#include <iostream>
#include <list>
#include <map>
#include <queue>
#include <set>
#include <sstream>
#include <stack>
#include <stdexcept>
#include <vector>

#include <tr1/functional>
#include <tr1/memory> // TODO(benh): Replace all shared_ptr with unique_ptr.

#include <process/clock.hpp>
#include <process/defer.hpp>
#include <process/dispatch.hpp>
#include <process/executor.hpp>
#include <process/filter.hpp>
#include <process/future.hpp>
#include <process/gc.hpp>
#include <process/process.hpp>
#include <process/socket.hpp>
#include <process/timer.hpp>

#include "config.hpp"
#include "decoder.hpp"
#include "encoder.hpp"
#include "foreach.hpp"
#include "gate.hpp"
#include "synchronized.hpp"
#include "thread.hpp"
#include "tokenize.hpp"


using std::deque;
using std::find;
using std::list;
using std::map;
using std::max;
using std::ostream;
using std::pair;
using std::queue;
using std::set;
using std::stack;
using std::string;
using std::stringstream;
using std::vector;

// We wrap some of the functional std::tr1 symbols in the 'lambda'
// namespace to make code less verbose.
namespace lambda {

using std::tr1::bind;
using std::tr1::function;
using namespace std::tr1::placeholders;

} // namespace lambda {


template <int i>
std::ostream& fixedprecision(std::ostream& os)
{
  return os << std::fixed << std::setprecision(i);
}


// Represents a remote "node" (encapsulates IP address and port).
class Node
{
public:
  Node(uint32_t _ip = 0, uint16_t _port = 0)
    : ip(_ip), port(_port) {}

  bool operator < (const Node& that) const
  {
    if (ip == that.ip) {
      return port < that.port;
    } else {
      return ip < that.ip;
    }
  }

  ostream& operator << (ostream& stream) const
  {
    stream << ip << ":" << port;
    return stream;
  }

  uint32_t ip;
  uint16_t port;
};


namespace process {

// Provides reference counting semantics for a process pointer.
class ProcessReference
{
public:
  ProcessReference() : process(NULL) {}

  ~ProcessReference()
  {
    cleanup();
  }

  ProcessReference(const ProcessReference& that)
  {
    copy(that);
  }

  ProcessReference& operator = (const ProcessReference& that)
  {
    if (this != &that) {
      cleanup();
      copy(that);
    }
    return *this;
  }

  ProcessBase* operator -> ()
  {
    return process;
  }

  operator ProcessBase* ()
  {
    return process;
  }

  operator bool () const
  {
    return process != NULL;
  }

private:
  friend class ProcessManager; // For ProcessManager::use.

  ProcessReference(ProcessBase* _process)
    : process(_process)
  {
    if (process != NULL) {
      __sync_fetch_and_add(&(process->refs), 1);
    }
  }

  void copy(const ProcessReference& that)
  {
    process = that.process;

    if (process != NULL) {
      // There should be at least one reference to the process, so
      // we don't need to worry about checking if it's exiting or
      // not, since we know we can always create another reference.
      CHECK(process->refs > 0);
      __sync_fetch_and_add(&(process->refs), 1);
    }
  }

  void cleanup()
  {
    if (process != NULL) {
      __sync_fetch_and_sub(&(process->refs), 1);
    }
  }

  ProcessBase* process;
};


// Provides a process that manages sending HTTP responses so as to
// satisfy HTTP/1.1 pipelining. Each request should either enqueue a
// response, or ask the proxy to handle a future response. The process
// is responsible for making sure the responses are sent in the same
// order as the requests. Note that we use a 'Socket' in order to keep
// the underyling file descriptor from getting closed while there
// might still be outstanding responses even though the client might
// have closed the connection (see more discussion in
// SocketManger::close and SocketManager::proxy).
class HttpProxy : public Process<HttpProxy>
{
public:
  HttpProxy(const Socket& _socket);
  virtual ~HttpProxy();

  // Enqueues the response to be sent once all previously enqueued
  // responses have been processed (e.g., waited for and sent).
  void enqueue(const HttpResponse& response, bool persist);

  // Enqueues a future to a response that will get waited on (up to
  // some timeout) and then sent once all previously enqueued
  // responses have been processed (e.g., waited for and sent).
  void handle(Future<HttpResponse>* future, bool persist);

private:
  void next();
  void waited(const Future<HttpResponse>& future);
  void timedout(const Future<HttpResponse>& future);
  void process(Future<HttpResponse>* future, bool persist);

  Socket socket; // Wrap the socket to keep it from getting closed.

  // Describes a queue "item" that wraps the future to the response
  // and whether or not the socket should be persisted (vs closed).
  struct Item
  {
    Item(Future<HttpResponse>* _future, bool _persist)
      : future(_future), persist(_persist) {}

    ~Item()
    {
      delete future;
    }

    Future<HttpResponse>* future;
    bool persist;
  };

  queue<Item*> items;

  Timer timer; // Used to bound the wait on each future.
};


class SocketManager
{
public:
  SocketManager();
  ~SocketManager();

  Socket accepted(int s);

  void link(ProcessBase* process, const UPID& to);

  PID<HttpProxy> proxy(int s);

  void send(Encoder* encoder, int s, bool persist);
  void send(const HttpResponse& response, int s, bool persist);
  void send(Message* message);

  Encoder* next(int s);

  void close(int s);

  void exited(const Node& node);
  void exited(ProcessBase* process);

private:
  // Map from UPID (local/remote) to process.
  map<UPID, set<ProcessBase*> > links;

  // Collection of all actice sockets.
  map<int, Socket> sockets;

  // Collection of sockets that should be disposed when they are
  // finished being used (e.g., when there is no more data to send on
  // them).
  set<int> dispose;

  // Map from socket to node (ip, port).
  map<int, Node> nodes;

  // Maps from node (ip, port) to temporary sockets (i.e., they will
  // get closed once there is no more data to send on them).
  map<Node, int> temps;

  // Maps from node (ip, port) to persistent sockets (i.e., they will
  // remain open even if there is no more data to send on them).  We
  // distinguish these from the 'temps' collection so we can tell when
  // a persistant socket has been lost (and thus generate
  // ExitedEvents).
  map<Node, int> persists;

  // Map from socket to outgoing queue.
  map<int, queue<Encoder*> > outgoing;

  // HTTP proxies.
  map<int, HttpProxy*> proxies;

  // Protects instance variables.
  synchronizable(this);
};


class ProcessManager
{
public:
  ProcessManager(const string& delegate);
  ~ProcessManager();

  ProcessReference use(const UPID& pid);

  bool handle(
      const Socket& socket,
      HttpRequest* request,
      ProcessBase* sender = NULL);

  bool deliver(
      const UPID& to,
      Event* event,
      ProcessBase* sender = NULL);

  UPID spawn(ProcessBase* process, bool manage);
  void resume(ProcessBase* process);
  void cleanup(ProcessBase* process);
  void link(ProcessBase* process, const UPID& to);
  void terminate(const UPID& pid, bool inject, ProcessBase* sender = NULL);
  bool wait(const UPID& pid);

  void enqueue(ProcessBase* process);
  ProcessBase* dequeue();

  void settle();

private:
  // Delegate process name to receive root HTTP requests.
  const string delegate;

  // Map of all local spawned and running processes.
  map<string, ProcessBase*> processes;
  synchronizable(processes);

  // Gates for waiting threads (protected by synchronizable(processes)).
  map<ProcessBase*, Gate*> gates;

  // Queue of runnable processes (implemented using list).
  list<ProcessBase*> runq;
  synchronizable(runq);
<<<<<<< HEAD
  // Number of running processes, to support settle operation.
  int runningProcesses;
=======

  // Number of running processes, to support Clock::settle operation.
  int running;
>>>>>>> 4a2c706c
};


// Unique id that can be assigned to each process.
static uint32_t __id__ = 0;

// Local server socket.
static int __s__ = -1;

// Local IP address.
static uint32_t __ip__ = 0;

// Local port.
static uint16_t __port__ = 0;

// Active SocketManager (eventually will probably be thread-local).
static SocketManager* socket_manager = NULL;

// Active ProcessManager (eventually will probably be thread-local).
static ProcessManager* process_manager = NULL;

// Event loop.
static struct ev_loop* loop = NULL;

// Asynchronous watcher for interrupting loop.
static ev_async async_watcher;

// Watcher for timeouts.
static ev_timer timeouts_watcher;

// Server watcher for accepting connections.
static ev_io server_watcher;

// Queue of I/O watchers.
static queue<ev_io*>* watchers = new queue<ev_io*>();
static synchronizable(watchers) = SYNCHRONIZED_INITIALIZER;

// We store the timers in a map of lists indexed by the timeout of the
// timer so that we can have two timers that have the same timeout. We
// exploit that the map is SORTED!
<<<<<<< HEAD
static map<double, list<timer> >* timeouts =
  new map<double, list<timer> >();
static int pendingTimeouts = 0;
=======
static map<double, list<Timer> >* timeouts =
  new map<double, list<Timer> >();
>>>>>>> 4a2c706c
static synchronizable(timeouts) = SYNCHRONIZED_INITIALIZER_RECURSIVE;

// For supporting Clock::settle(), true if timers have been removed
// from 'timeouts' but may not have been executed yet. Protected by
// the timeouts lock. This is only used when the clock is paused.
static bool pending_timers = false;

// Flag to indicate whether or to update the timer on async interrupt.
static bool update_timer = false;

const int NUMBER_OF_PROCESSING_THREADS = 4; // TODO(benh): Do 2x cores.


// Thread local process pointer magic (constructed in
// 'initialize'). We need the extra level of indirection from
// _process_ to __process__ so that we can take advantage of the
// operators without needing the extra dereference.
static ThreadLocal<ProcessBase>* _process_ = NULL;

#define __process__ (*_process_)


// Scheduling gate that threads wait at when there is nothing to run.
static Gate* gate = new Gate();

// Filter. Synchronized support for using the filterer needs to be
// recursive incase a filterer wants to do anything fancy (which is
// possible and likely given that filters will get used for testing).
static Filter* filterer = NULL;
static synchronizable(filterer) = SYNCHRONIZED_INITIALIZER_RECURSIVE;

// Global garbage collector.
PID<GarbageCollector> gc;


// We namespace the clock related variables to keep them well
// named. In the future we'll probably want to associate a clock with
// a specific ProcessManager/SocketManager instance pair, so this will
// likely change.
namespace clock {

map<ProcessBase*, double>* currents = new map<ProcessBase*, double>();

double initial = 0;
double current = 0;

bool paused = false;

} // namespace clock {


double Clock::now()
{
  return now(__process__);
}


double Clock::now(ProcessBase* process)
{
  synchronized (timeouts) {
    if (Clock::paused()) {
      if (process != NULL) {
        if (clock::currents->count(process) != 0) {
          return (*clock::currents)[process];
        } else {
          return (*clock::currents)[process] = clock::initial;

        }
      } else {
        return clock::current;
      }
    }
  }
    
  return ev_time(); // TODO(benh): Versus ev_now()?
}


void Clock::pause()
{
  process::initialize(); // To make sure the libev watchers are ready.

  synchronized (timeouts) {
    if (!clock::paused) {
      clock::initial = clock::current = now();
      clock::paused = true;
      VLOG(1) << "Clock paused at " << fixedprecision<9> << clock::initial;
    }
  }

  // Note that after pausing the clock an existing libev timer might
  // still fire (invoking handle_timeout), but since paused == true no
  // "time" will actually have passed, so no timer will actually fire.
}


bool Clock::paused()
{
  return clock::paused;
}


void Clock::resume()
{
  process::initialize(); // To make sure the libev watchers are ready.

  synchronized (timeouts) {
    if (clock::paused) {
      VLOG(1) << "Clock resumed at "
              << std::fixed << std::setprecision(9) << clock::current;
      clock::paused = false;
      clock::currents->clear();
      update_timer = true;
      ev_async_send(loop, &async_watcher);
    }
  }
}


void Clock::advance(double secs)
{
  synchronized (timeouts) {
    if (clock::paused) {
      clock::current += secs;
      VLOG(1) << "Clock advanced ("
              << std::fixed << std::setprecision(9) << secs
              << " seconds) to " << clock::current;
      if (!update_timer) {
        update_timer = true;
        ev_async_send(loop, &async_watcher);
      }
    }
  }
}


void Clock::update(double secs)
{
  VLOG(2) << "Attempting to update clock to "
          << std::fixed << std::setprecision(9) << secs;
  synchronized (timeouts) {
    if (clock::paused) {
      if (clock::current < secs) {
        clock::current = secs;
        VLOG(1) << "Clock updated to "
                << std::fixed << std::setprecision(9) << clock::current;
        if (!update_timer) {
          update_timer = true;
          ev_async_send(loop, &async_watcher);
        }
      }
    }
  }
}


void Clock::update(ProcessBase* process, double secs)
{
  synchronized (timeouts) {
    if (clock::paused) {
      double current = now(process);
      if (current < secs) {
        VLOG(2) << "Clock of " << process->self() << " updated to "
                << std::fixed << std::setprecision(9) << secs;
        (*clock::currents)[process] = secs;
      }
    }
  }
}


void Clock::order(ProcessBase* from, ProcessBase* to)
{
  update(to, now(from));
}

void Clock::settle() {
  process_manager->settle();
}


void Clock::settle()
{
  CHECK(clock::paused); // TODO(benh): Consider returning a bool instead.
  process_manager->settle();
}


int set_nbio(int fd)
{
  int flags;

  /* If they have O_NONBLOCK, use the Posix way to do it. */
#ifdef O_NONBLOCK
  /* TODO(*): O_NONBLOCK is defined but broken on SunOS 4.1.x and AIX 3.2.5. */
  if (-1 == (flags = fcntl(fd, F_GETFL, 0)))
    flags = 0;
  return fcntl(fd, F_SETFL, flags | O_NONBLOCK);
#else
  /* Otherwise, use the old way of doing it. */
  flags = 1;
  return ioctl(fd, FIOBIO, &flags);
#endif
}


static Message* encode(const UPID& from,
                       const UPID& to,
                       const string& name,
                       const string& data = "")
{
  Message* message = new Message();
  message->from = from;
  message->to = to;
  message->name = name;
  message->body = data;
  return message;
}


static void transport(Message* message, ProcessBase* sender = NULL)
{
  if (message->to.ip == __ip__ && message->to.port == __port__) {
    // Local message.
    process_manager->deliver(message->to, new MessageEvent(message), sender);
  } else {
    // Remote message.
    socket_manager->send(message);
  }
}


static bool libprocess(HttpRequest* request)
{
  return request->method == "POST" &&
    request->headers.count("User-Agent") > 0 &&
    request->headers["User-Agent"].find("libprocess/") == 0;
}


static Message* parse(HttpRequest* request)
{
  // TODO(benh): Do better error handling (to deal with a malformed
  // libprocess message, malicious or otherwise).
  const string& agent = request->headers["User-Agent"];
  const string& identifier = "libprocess/";
  size_t index = agent.find(identifier);
  if (index != string::npos) {
    // Okay, now determine 'from'.
    const UPID from(agent.substr(index + identifier.size(), agent.size()));

    // Now determine 'to'.
    index = request->path.find('/', 1);
    index = index != string::npos ? index - 1 : string::npos;
    const UPID to(request->path.substr(1, index), __ip__, __port__);

    // And now determine 'name'.
    index = index != string::npos ? index + 2: request->path.size();
    const string& name = request->path.substr(index);

    VLOG(2) << "Parsed message name '" << name
            << "' for " << to << " from " << from;

    Message* message = new Message();
    message->name = name;
    message->from = from;
    message->to = to;
    message->body = request->body;

    return message;
  }

  return NULL;
}


void handle_async(struct ev_loop* loop, ev_async* _, int revents)
{
  synchronized (watchers) {
    // Start all the new I/O watchers.
    while (!watchers->empty()) {
      ev_io* watcher = watchers->front();
      watchers->pop();
      ev_io_start(loop, watcher);
    }
  }

  synchronized (timeouts) {
    if (update_timer) {
      if (!timeouts->empty()) {
	// Determine when the next timer should fire.
	timeouts_watcher.repeat = timeouts->begin()->first - Clock::now();

        if (timeouts_watcher.repeat <= 0) {
	  // Feed the event now!
	  timeouts_watcher.repeat = 0;
	  ev_timer_again(loop, &timeouts_watcher);
          ev_feed_event(loop, &timeouts_watcher, EV_TIMEOUT);
        } else {
 	  // Don't fire the timer if the clock is paused since we
 	  // don't want time to advance (instead a call to
 	  // clock::advance() will handle the timer).
 	  if (Clock::paused() && timeouts_watcher.repeat > 0) {
 	    timeouts_watcher.repeat = 0;
          }

	  ev_timer_again(loop, &timeouts_watcher);
	}
      }

      update_timer = false;
    }
  }
}


void handle_timeouts(struct ev_loop* loop, ev_timer* _, int revents)
{
  list<Timer> timedout;

  synchronized (timeouts) {
    double now = Clock::now();

    VLOG(1) << "Handling timeouts up to "
            << std::fixed << std::setprecision(9) << now;

    foreachkey (double timeout, *timeouts) {
      if (timeout > now) {
        break;
      }

      VLOG(2) << "Have timeout(s) at "
              << std::fixed << std::setprecision(9) << timeout;

      // Record that we have pending timers to execute so the
      // Clock::settle() operation can wait until we're done.
      pending_timers = true;

      foreach (const Timer& timer, (*timeouts)[timeout]) {
        timedout.push_back(timer);
      }
    }

    // Now erase the range of timeouts that timed out.
    timeouts->erase(timeouts->begin(), timeouts->upper_bound(now));

    // Okay, so the timeout for the next timer should not have fired.
    CHECK(timeouts->empty() || (timeouts->begin()->first > now));

    // Update the timer as necessary.
    if (!timeouts->empty()) {
      // Determine when the next timer should fire.
      timeouts_watcher.repeat = timeouts->begin()->first - Clock::now();

      if (timeouts_watcher.repeat <= 0) {
        // Feed the event now!
        timeouts_watcher.repeat = 0;
        ev_timer_again(loop, &timeouts_watcher);
        ev_feed_event(loop, &timeouts_watcher, EV_TIMEOUT);
      } else {
        // Don't fire the timer if the clock is paused since we don't
        // want time to advance (instead a call to Clock::advance()
        // will handle the timer).
        if (Clock::paused() && timeouts_watcher.repeat > 0) {
          timeouts_watcher.repeat = 0;
        }

        ev_timer_again(loop, &timeouts_watcher);
      }
    }

    if (Clock::paused()) {
      pendingTimeouts = timedout.size();
    }

    update_timer = false; // Since we might have a queued update_timer.
  }

  // Update current time of process (if it's present/valid). It might
  // be necessary to actually add some more synchronization around
  // this so that, for example, pausing and resuming the clock doesn't
  // cause some processes to get thier current times updated and
  // others not. Since ProcessManager::use acquires the 'processes'
  // lock we had to move this out of the synchronized (timeouts) above
  // since there was a deadlock with acquring 'processes' then
  // 'timeouts' (reverse order) in ProcessManager::cleanup. Note that
  // current time may be greater than the timeout if a local message
  // was received (and happens-before kicks in).
  if (Clock::paused()) {
    foreach (const Timer& timer, timedout) {
      if (ProcessReference process = process_manager->use(timer.creator())) {
        Clock::update(process, timer.timeout().value());
      }
    }
  }

  // Invoke the timers that timed out (TODO(benh): Do this
  // asynchronously so that we don't tie up the event thread!).
  foreach (const Timer& timer, timedout) {
    timer();
  }

  // Mark ourselves as done executing the timers since it's now safe
  // for a call to Clock::settle() to check if there will be any
  // future timeouts reached.
  synchronized (timeouts) {
    pending_timers = false;
  }

  if (Clock::paused()) {
    synchronized(timeouts) {
      pendingTimeouts = 0;
    }
  }
}


void recv_data(struct ev_loop* loop, ev_io* watcher, int revents)
{
  DataDecoder* decoder = (DataDecoder*) watcher->data;

  int s = watcher->fd;

  while (true) {
    const ssize_t size = 80 * 1024;
    ssize_t length = 0;

    char data[size];

    length = recv(s, data, size, 0);

    if (length < 0 && (errno == EINTR)) {
      // Interrupted, try again now.
      continue;
    } else if (length < 0 && (errno == EAGAIN || errno == EWOULDBLOCK)) {
      // Might block, try again later.
      break;
    } else if (length <= 0) {
      // Socket error or closed.
      if (length < 0) {
        const char* error = strerror(errno);
        VLOG(2) << "Socket error while receiving: " << error;
      } else {
        VLOG(2) << "Socket closed while receiving";
      }
      socket_manager->close(s);
      delete decoder;
      ev_io_stop(loop, watcher);
      delete watcher;
      break;
    } else {
      CHECK(length > 0);

      // Decode as much of the data as possible into HTTP requests.
      const deque<HttpRequest*>& requests = decoder->decode(data, length);

      if (!requests.empty()) {
        foreach (HttpRequest* request, requests) {
          process_manager->handle(decoder->socket(), request);
        }
      } else if (requests.empty() && decoder->failed()) {
        VLOG(2) << "Decoder error while receiving";
        socket_manager->close(s);
        delete decoder;
        ev_io_stop(loop, watcher);
        delete watcher;
        break;
      }
    }
  }
}


void send_data(struct ev_loop* loop, ev_io* watcher, int revents)
{
  DataEncoder* encoder = (DataEncoder*) watcher->data;

  int s = watcher->fd;

  while (true) {
    const void* data;
    size_t size;

    data = encoder->next(&size);
    CHECK(size > 0);

    ssize_t length = send(s, data, size, MSG_NOSIGNAL);

    if (length < 0 && (errno == EINTR)) {
      // Interrupted, try again now.
      encoder->backup(size);
      continue;
    } else if (length < 0 && (errno == EAGAIN || errno == EWOULDBLOCK)) {
      // Might block, try again later.
      encoder->backup(size);
      break;
    } else if (length <= 0) {
      // Socket error or closed.
      if (length < 0) {
        const char* error = strerror(errno);
        VLOG(2) << "Socket error while sending: " << error;
      } else {
        VLOG(2) << "Socket closed while sending";
      }
      socket_manager->close(s);
      delete encoder;
      ev_io_stop(loop, watcher);
      delete watcher;
      break;
    } else {
      CHECK(length > 0);

      // Update the encoder with the amount sent.
      encoder->backup(size - length);

      // See if there is any more of the message to send.
      if (encoder->remaining() == 0) {
        delete encoder;

        // Stop this watcher for now.
        ev_io_stop(loop, watcher);

        // Check for more stuff to send on socket.
        Encoder* next = socket_manager->next(s);
        if (next != NULL) {
          watcher->data = next;
          ev_io_init(watcher, next->sender(), s, EV_WRITE);
          ev_io_start(loop, watcher);
        } else {
          // Nothing more to send right now, clean up.
          delete watcher;
        }
        break;
      }
    }
  }
}


void send_file(struct ev_loop* loop, ev_io* watcher, int revents)
{
  FileEncoder* encoder = (FileEncoder*) watcher->data;

  int s = watcher->fd;

  while (true) {
    int fd;
    off_t offset;
    size_t size;

    fd = encoder->next(&offset, &size);
    CHECK(size > 0);

    ssize_t length = sendfile(s, fd, offset, size);

    if (length < 0 && (errno == EINTR)) {
      // Interrupted, try again now.
      encoder->backup(size);
      continue;
    } else if (length < 0 && (errno == EAGAIN || errno == EWOULDBLOCK)) {
      // Might block, try again later.
      encoder->backup(size);
      break;
    } else if (length <= 0) {
      // Socket error or closed.
      if (length < 0) {
        const char* error = strerror(errno);
        VLOG(2) << "Socket error while sending: " << error;
      } else {
        VLOG(2) << "Socket closed while sending";
      }
      socket_manager->close(s);
      delete encoder;
      ev_io_stop(loop, watcher);
      delete watcher;
      break;
    } else {
      CHECK(length > 0);

      // Update the encoder with the amount sent.
      encoder->backup(size - length);

      // See if there is any more of the message to send.
      if (encoder->remaining() == 0) {
        delete encoder;

        // Stop this watcher for now.
        ev_io_stop(loop, watcher);

        // Check for more stuff to send on socket.
        Encoder* next = socket_manager->next(s);
        if (next != NULL) {
          watcher->data = next;
          ev_io_init(watcher, next->sender(), s, EV_WRITE);
          ev_io_start(loop, watcher);
        } else {
          // Nothing more to send right now, clean up.
          delete watcher;
        }
        break;
      }
    }
  }
}


void sending_connect(struct ev_loop* loop, ev_io* watcher, int revents)
{
  int s = watcher->fd;

  // Now check that a successful connection was made.
  int opt;
  socklen_t optlen = sizeof(opt);

  if (getsockopt(s, SOL_SOCKET, SO_ERROR, &opt, &optlen) < 0 || opt != 0) {
    // Connect failure.
    VLOG(1) << "Socket error while connecting";
    socket_manager->close(s);
    MessageEncoder* encoder = (MessageEncoder*) watcher->data;
    delete encoder;
    ev_io_stop(loop, watcher);
    delete watcher;
  } else {
    // We're connected! Now let's do some sending.
    ev_io_stop(loop, watcher);
    ev_io_init(watcher, send_data, s, EV_WRITE);
    ev_io_start(loop, watcher);
  }
}


void receiving_connect(struct ev_loop* loop, ev_io* watcher, int revents)
{
  int s = watcher->fd;

  // Now check that a successful connection was made.
  int opt;
  socklen_t optlen = sizeof(opt);

  if (getsockopt(s, SOL_SOCKET, SO_ERROR, &opt, &optlen) < 0 || opt != 0) {
    // Connect failure.
    VLOG(1) << "Socket error while connecting";
    socket_manager->close(s);
    DataDecoder* decoder = (DataDecoder*) watcher->data;
    delete decoder;
    ev_io_stop(loop, watcher);
    delete watcher;
  } else {
    // We're connected! Now let's do some receiving.
    ev_io_stop(loop, watcher);
    ev_io_init(watcher, recv_data, s, EV_READ);
    ev_io_start(loop, watcher);
  }
}


void accept(struct ev_loop* loop, ev_io* watcher, int revents)
{
  CHECK_EQ(__s__, watcher->fd);

  sockaddr_in addr;
  socklen_t addrlen = sizeof(addr);

  int s = ::accept(__s__, (sockaddr*) &addr, &addrlen);

  if (s < 0) {
    return;
  }

  if (set_nbio(s) < 0) {
    close(s);
    return;
  }

  // Turn off Nagle (TCP_NODELAY) so pipelined requests don't wait.
  int on = 1;
  if (setsockopt(s, SOL_TCP, TCP_NODELAY, &on, sizeof(on)) < 0) {
    const char* error = strerror(errno);
    VLOG(1) << "Failed to turn off the Nagle algorithm: " << error;
    close(s);
  } else {
    // Inform the socket manager for proper bookkeeping.
    const Socket& socket = socket_manager->accepted(s);

    // Allocate and initialize the decoder and watcher.
    DataDecoder* decoder = new DataDecoder(socket);

    ev_io* watcher = new ev_io();
    watcher->data = decoder;

    ev_io_init(watcher, recv_data, s, EV_READ);
    ev_io_start(loop, watcher);
  }
}


void* serve(void* arg)
{
  ev_loop(((struct ev_loop*) arg), 0);

  return NULL;
}


void* schedule(void* arg)
{
  __process__ = NULL; // Start off not running anything.

  do {
    ProcessBase* process = process_manager->dequeue();
    if (process == NULL) {
      Gate::state_t old = gate->approach();
      process = process_manager->dequeue();
      if (process == NULL) {
	gate->arrive(old); // Wait at gate if idle.
	continue;
      } else {
	gate->leave();
      }
    }
    process_manager->resume(process);
  } while (true);
}


// We might find value in catching terminating signals at some point.
// However, for now, adding signal handlers freely is not allowed
// because they will clash with Java and Python virtual machines and
// causes hard to debug crashes/segfaults.

// void sigbad(int signal, struct sigcontext *ctx)
// {
//   // Pass on the signal (so that a core file is produced).
//   struct sigaction sa;
//   sa.sa_handler = SIG_DFL;
//   sigemptyset(&sa.sa_mask);
//   sa.sa_flags = 0;
//   sigaction(signal, &sa, NULL);
//   raise(signal);
// }


void initialize(const string& delegate, bool initialize_glog)
{
  // TODO(benh): Return an error if attempting to initialize again
  // with a different delegate then originally specified.

  // static pthread_once_t init = PTHREAD_ONCE_INIT;
  // pthread_once(&init, ...);

  static volatile bool initialized = false;
  static volatile bool initializing = true;

  // Try and do the initialization or wait for it to complete.
  if (initialized && !initializing) {
    return;
  } else if (initialized && initializing) {
    while (initializing);
    return;
  } else {
    if (!__sync_bool_compare_and_swap(&initialized, false, true)) {
      while (initializing);
      return;
    }
  }

  if (initialize_glog) {
    google::InitGoogleLogging("<<libprocess>>");
    google::LogToStderr();
  }

//   // Install signal handler.
//   struct sigaction sa;

//   sa.sa_handler = (void (*) (int)) sigbad;
//   sigemptyset (&sa.sa_mask);
//   sa.sa_flags = SA_RESTART;

//   sigaction (SIGTERM, &sa, NULL);
//   sigaction (SIGINT, &sa, NULL);
//   sigaction (SIGQUIT, &sa, NULL);
//   sigaction (SIGSEGV, &sa, NULL);
//   sigaction (SIGILL, &sa, NULL);
// #ifdef SIGBUS
//   sigaction (SIGBUS, &sa, NULL);
// #endif
// #ifdef SIGSTKFLT
//   sigaction (SIGSTKFLT, &sa, NULL);
// #endif
//   sigaction (SIGABRT, &sa, NULL);

//   sigaction (SIGFPE, &sa, NULL);

#ifdef __sun__
  /* Need to ignore this since we can't do MSG_NOSIGNAL on Solaris. */
  signal(SIGPIPE, SIG_IGN);
#endif // __sun__

  // Create a new ProcessManager and SocketManager.
  process_manager = new ProcessManager(delegate);
  socket_manager = new SocketManager();

  // Setup the thread local process pointer.
  pthread_key_t key;
  if (pthread_key_create(&key, NULL) != 0) {
    LOG(FATAL) << "Failed to initialize, pthread_key_create";
  }

  _process_ = new ThreadLocal<ProcessBase>(key);

  // Setup processing threads.
  for (int i = 0; i < NUMBER_OF_PROCESSING_THREADS; i++) {
    pthread_t thread; // For now, not saving handles on our threads.
    if (pthread_create(&thread, NULL, schedule, NULL) != 0) {
      LOG(FATAL) << "Failed to initialize, pthread_create";
    }
  }

  __ip__ = 0;
  __port__ = 0;

  char* value;

  // Check environment for ip.
  value = getenv("LIBPROCESS_IP");
  if (value != NULL) {
    int result = inet_pton(AF_INET, value, &__ip__);
    if (result == 0) {
      LOG(FATAL) << "LIBPROCESS_IP=" << value << " was unparseable";
    } else if (result < 0) {
      PLOG(FATAL) << "Failed to initialize, inet_pton";
    }
  }

  // Check environment for port.
  value = getenv("LIBPROCESS_PORT");
  if (value != NULL) {
    int result = atoi(value);
    if (result < 0 || result > USHRT_MAX) {
      LOG(FATAL) << "LIBPROCESS_PORT=" << value << " is not a valid port";
    }
    __port__ = result;
  }

  // Create a "server" socket for communicating with other nodes.
  if ((__s__ = socket(AF_INET, SOCK_STREAM, IPPROTO_IP)) < 0) {
    PLOG(FATAL) << "Failed to initialize, socket";
  }

  // Make socket non-blocking.
  if (set_nbio(__s__) < 0) {
    PLOG(FATAL) << "Failed to initialize, set_nbio";
  }

  // Allow address reuse.
  int on = 1;
  if (setsockopt(__s__, SOL_SOCKET, SO_REUSEADDR, &on, sizeof(on)) < 0) {
    PLOG(FATAL) << "Failed to initialize, setsockopt(SO_REUSEADDR)";
  }

  // Set up socket.
  sockaddr_in addr;
  memset(&addr, 0, sizeof(addr));
  addr.sin_family = PF_INET;
  addr.sin_addr.s_addr = INADDR_ANY;
  addr.sin_port = htons(__port__);

  if (bind(__s__, (sockaddr*) &addr, sizeof(addr)) < 0) {
    PLOG(FATAL) << "Failed to initialize, bind";
  }

  // Lookup and store assigned ip and assigned port.
  socklen_t addrlen = sizeof(addr);
  if (getsockname(__s__, (sockaddr*) &addr, &addrlen) < 0) {
    PLOG(FATAL) << "Failed to initialize, getsockname";
  }

  __ip__ = addr.sin_addr.s_addr;
  __port__ = ntohs(addr.sin_port);

  // Lookup hostname if missing ip or if ip is 127.0.0.1 in case we
  // actually have a valid external ip address. Note that we need only
  // one ip address, so that other processes can send and receive and
  // don't get confused as to whom they are sending to.
  if (__ip__ == 0 || __ip__ == 2130706433) {
    char hostname[512];

    if (gethostname(hostname, sizeof(hostname)) < 0) {
      PLOG(FATAL) << "Ffailed to initialize, gethostname";
    }

    // Lookup IP address of local hostname.
    hostent* he;

    if ((he = gethostbyname2(hostname, AF_INET)) == NULL) {
      PLOG(FATAL) << "Failed to initialize, gethostbyname2";
    }

    __ip__ = *((uint32_t *) he->h_addr_list[0]);
  }

  if (listen(__s__, 500000) < 0) {
    PLOG(FATAL) << "Failed to initialize, listen";
  }

  // Setup event loop.
#ifdef __sun__
  loop = ev_default_loop(EVBACKEND_POLL | EVBACKEND_SELECT);
#else
  loop = ev_default_loop(EVFLAG_AUTO);
#endif // __sun__

  ev_async_init(&async_watcher, handle_async);
  ev_async_start(loop, &async_watcher);

  ev_timer_init(&timeouts_watcher, handle_timeouts, 0., 2100000.0);
  ev_timer_again(loop, &timeouts_watcher);

  ev_io_init(&server_watcher, accept, __s__, EV_READ);
  ev_io_start(loop, &server_watcher);

//   ev_child_init(&child_watcher, child_exited, pid, 0);
//   ev_child_start(loop, &cw);

//   /* Install signal handler. */
//   struct sigaction sa;

//   sa.sa_handler = ev_sighandler;
//   sigfillset (&sa.sa_mask);
//   sa.sa_flags = SA_RESTART; /* if restarting works we save one iteration */
//   sigaction (w->signum, &sa, 0);

//   sigemptyset (&sa.sa_mask);
//   sigaddset (&sa.sa_mask, w->signum);
//   sigprocmask (SIG_UNBLOCK, &sa.sa_mask, 0);

  pthread_t thread; // For now, not saving handles on our threads.
  if (pthread_create(&thread, NULL, serve, loop) != 0) {
    LOG(FATAL) << "Failed to initialize, pthread_create";
  }

  // Need to set initialzing here so that we can actually invoke
  // 'spawn' below for the garbage collector.
  initializing = false;

  // Create global garbage collector.
  gc = spawn(new GarbageCollector());

  char temp[INET_ADDRSTRLEN];
  if (inet_ntop(AF_INET, (in_addr*) &__ip__, temp, INET_ADDRSTRLEN) == NULL) {
    PLOG(FATAL) << "Failed to initialize, inet_ntop";
  }

  VLOG(1) << "libprocess is initialized on " << temp << ":" << __port__;
}


HttpProxy::HttpProxy(const Socket& _socket)
  : socket(_socket) {}


HttpProxy::~HttpProxy()
{
  while (!items.empty()) {
    Item* item = items.front();
    items.pop();
    delete item;
  }
}


void HttpProxy::enqueue(const HttpResponse& response, bool persist)
{
  handle(new Future<HttpResponse>(response), persist);
}


void HttpProxy::handle(Future<HttpResponse>* future, bool persist)
{
  items.push(new Item(future, persist));

  if (items.size() == 1) {
    // Wait for any transition of the future.
    items.front()->future->onAny(
        defer(self(), &HttpProxy::waited, *future));

    // Also create a timer so we don't wait forever.
    timer =
      timers::create(30, defer(self(), &HttpProxy::timedout, *future));
  }
}


void HttpProxy::next()
{
  if (items.size() > 0) {
    Item* item = items.front();
    // Wait for any transition of the future.
    item->future->onAny(
        defer(self(), &HttpProxy::waited, *item->future));

    // Also create a timer so we don't wait forever.
    timer =
      timers::create(30, defer(self(), &HttpProxy::timedout, *item->future));
  }
}


void HttpProxy::waited(const Future<HttpResponse>& future)
{
  if (items.size() > 0) { // The timer might have already fired.
    Item* item = items.front();
    if (future == *item->future) { // Another future might already be queued.
      timers::cancel(timer);

      if (item->future->isReady()) {
        process(item->future, item->persist);
      } else {
        // TODO(benh): Consider handling other "states" of future
        // (discarded, failed, etc) with different HTTP statuses.
        socket_manager->send(
            HttpServiceUnavailableResponse(), socket, item->persist);
      }

      items.pop();
      delete item;

      next();
    }
  }
}


void HttpProxy::timedout(const Future<HttpResponse>& future)
{
  if (items.size() > 0) { // We might not have been able to cancel the timer.
    Item* item = items.front();
    if (future == *item->future) {
      socket_manager->send(
          HttpServiceUnavailableResponse(), socket, item->persist);
      items.pop();
      delete item;
    }

    next();
  }
}


void HttpProxy::process(Future<HttpResponse>* future, bool persist)
{
  CHECK(future->isReady());

  HttpResponse response = future->get();

  // Don't persist connection if headers include 'Connection: close'.
  if (response.headers.count("Connection") > 0) {
    const string& connection = response.headers.find("Connection")->second;
    if (connection == "close") {
      persist = false;
    }
  }

  // If the response specifies a path, try and perform a sendfile.
  if (response.type == HttpResponse::PATH) {
    // Make sure no body is sent (this is really an error and
    // should be reported and no response sent.
    response.body.clear();

    const string& path = response.path;
    int fd = open(path.c_str(), O_RDONLY);
    if (fd < 0) {
      if (errno == ENOENT || errno == ENOTDIR) {
          VLOG(1) << "Returning '404 Not Found' for path '" << path << "'";
          socket_manager->send(
              HttpNotFoundResponse(), socket, persist);
      } else {
        const char* error = strerror(errno);
        VLOG(1) << "Failed to send file at '" << path << "': " << error;
        socket_manager->send(
                             HttpInternalServerErrorResponse(), socket, persist);
      }
    } else {
      struct stat s; // Need 'struct' because of function named 'stat'.
      if (fstat(fd, &s) != 0) {
        const char* error = strerror(errno);
        VLOG(1) << "Failed to send file at '" << path << "': " << error;
        socket_manager->send(
            HttpInternalServerErrorResponse(), socket, persist);
      } else if (S_ISDIR(s.st_mode)) {
        VLOG(1) << "Returning '404 Not Found' for directory '" << path << "'";
        socket_manager->send(
            HttpNotFoundResponse(), socket, persist);
      } else {
        // While the user is expected to properly set a 'Content-Type'
        // header, we fill in the 'Content-Length' header.
        stringstream out;
        out << s.st_size;
        response.headers["Content-Length"] = out.str();

        // TODO(benh): Consider a way to have the socket manager turn
        // on TCP_CORK for both sends and then turn it off.
        socket_manager->send(response, socket, true);

        // Note the file descriptor gets closed by FileEncoder.
        Encoder* encoder = new FileEncoder(fd, s.st_size);
        socket_manager->send(encoder, socket, persist);
      }
    }
  } else {
    socket_manager->send(response, socket, persist);
  }
}


SocketManager::SocketManager()
{
  synchronizer(this) = SYNCHRONIZED_INITIALIZER_RECURSIVE;
}


SocketManager::~SocketManager() {}


Socket SocketManager::accepted(int s)
{
  return sockets[s] = Socket(s);
}


void SocketManager::link(ProcessBase* process, const UPID& to)
{
  // TODO(benh): The semantics we want to support for link are such
  // that if there is nobody to link to (local or remote) then an
  // ExitedEvent gets generated. This functionality has only been
  // implemented when the link is local, not remote. Of course, if
  // there is nobody listening on the remote side, then this should
  // work remotely ... but if there is someone listening remotely just
  // not at that id, then it will silently continue executing.

  CHECK(process != NULL);

  Node node(to.ip, to.port);

  synchronized (this) {
    // Check if node is remote and there isn't a persistant link.
    if ((node.ip != __ip__ || node.port != __port__)
        && persists.count(node) == 0) {
      // Okay, no link, lets create a socket.
      int s;

      if ((s = socket(AF_INET, SOCK_STREAM, IPPROTO_IP)) < 0) {
        PLOG(FATAL) << "Failed to link, socket";
      }

      if (set_nbio(s) < 0) {
        PLOG(FATAL) << "Failed to link, set_nbio";
      }

      Socket socket = Socket(s);

      sockets[s] = socket;
      nodes[s] = node;

      persists[node] = s;

      sockaddr_in addr;
      memset(&addr, 0, sizeof(addr));
      addr.sin_family = PF_INET;
      addr.sin_port = htons(to.port);
      addr.sin_addr.s_addr = to.ip;

      // Allocate and initialize the decoder and watcher (we really
      // only "receive" on this socket so that we can react when it
      // gets closed and generate appropriate lost events).
      DataDecoder* decoder = new DataDecoder(socket);

      ev_io* watcher = new ev_io();
      watcher->data = decoder;

      // Try and connect to the node using this socket.
      if (connect(s, (sockaddr*) &addr, sizeof(addr)) < 0) {
        if (errno != EINPROGRESS) {
          PLOG(FATAL) << "Failed to link, connect";
        }

        // Wait for socket to be connected.
        ev_io_init(watcher, receiving_connect, s, EV_WRITE);
      } else {
        ev_io_init(watcher, recv_data, s, EV_READ);
      }

      // Enqueue the watcher.
      synchronized (watchers) {
        watchers->push(watcher);
      }

      // Interrupt the loop.
      ev_async_send(loop, &async_watcher);
    }

    links[to].insert(process);
  }
}


PID<HttpProxy> SocketManager::proxy(int s)
{
  synchronized (this) {
    // This socket might have been asked to get closed (e.g., remote
    // side hang up) while a process is attempting to handle an HTTP
    // request. Thus, if there is no more socket, return an empty PID.
    if (sockets.count(s) > 0) {
      if (proxies.count(s) > 0) {
        return proxies[s]->self();
      } else {
        HttpProxy* proxy = new HttpProxy(sockets[s]);
        spawn(proxy, true);
        proxies[s] = proxy;
        return proxy->self();
      }
    }
  }

  return PID<HttpProxy>();
}


void SocketManager::send(Encoder* encoder, int s, bool persist)
{
  CHECK(encoder != NULL);

  synchronized (this) {
    if (sockets.count(s) > 0) {
      // Update whether or not this socket should get disposed after
      // there is no more data to send.
      if (!persist) {
        dispose.insert(s);
      }

      if (outgoing.count(s) > 0) {
        outgoing[s].push(encoder);
      } else {
        // Initialize the outgoing queue.
        outgoing[s];

        // Allocate and initialize the watcher.
        ev_io* watcher = new ev_io();
        watcher->data = encoder;

        ev_io_init(watcher, encoder->sender(), s, EV_WRITE);

        synchronized (watchers) {
          watchers->push(watcher);
        }

        ev_async_send(loop, &async_watcher);
      }
    } else {
      VLOG(1) << "Attempting to send on a no longer valid socket!";
      delete encoder;
    }
  }
}


void SocketManager::send(const HttpResponse& response, int s, bool persist)
{
  send(new HttpResponseEncoder(response), s, persist);
}


void SocketManager::send(Message* message)
{
  CHECK(message != NULL);

  DataEncoder* encoder = new MessageEncoder(message);

  Node node(message->to.ip, message->to.port);

  synchronized (this) {
    // Check if there is already a socket.
    bool persist = persists.count(node) > 0;
    bool temp = temps.count(node) > 0;
    if (persist || temp) {
      int s = persist ? persists[node] : temps[node];
      send(encoder, s, persist);
    } else {
      // No peristant or temporary socket to the node currently
      // exists, so we create a temporary one.
      int s;

      if ((s = socket(AF_INET, SOCK_STREAM, IPPROTO_IP)) < 0) {
        PLOG(FATAL) << "Failed to send, socket";
      }

      if (set_nbio(s) < 0) {
        PLOG(FATAL) << "Failed to send, set_nbio";
      }

      sockets[s] = Socket(s);
      nodes[s] = node;
      temps[node] = s;

      dispose.insert(s);

      // Initialize the outgoing queue.
      outgoing[s];

      // Try and connect to the node using this socket.
      sockaddr_in addr;
      memset(&addr, 0, sizeof(addr));
      addr.sin_family = PF_INET;
      addr.sin_port = htons(message->to.port);
      addr.sin_addr.s_addr = message->to.ip;

      // Allocate and initialize the watcher.
      ev_io* watcher = new ev_io();
      watcher->data = encoder;

      if (connect(s, (sockaddr*) &addr, sizeof(addr)) < 0) {
        if (errno != EINPROGRESS) {
          PLOG(FATAL) << "Failed to send, connect";
        }

        // Initialize watcher for connecting.
        ev_io_init(watcher, sending_connect, s, EV_WRITE);
      } else {
        // Initialize watcher for sending.
        ev_io_init(watcher, send_data, s, EV_WRITE);
      }

      // Enqueue the watcher.
      synchronized (watchers) {
        watchers->push(watcher);
      }

      ev_async_send(loop, &async_watcher);
    }
  }
}


Encoder* SocketManager::next(int s)
{
  HttpProxy* proxy = NULL; // Non-null if needs to be terminated.

  synchronized (this) {
    CHECK(sockets.count(s) > 0);
    CHECK(outgoing.count(s) > 0);

    if (!outgoing[s].empty()) {
      // More messages!
      Encoder* encoder = outgoing[s].front();
      outgoing[s].pop();
      return encoder;
    } else {
      // No more messages ... erase the outgoing queue.
      outgoing.erase(s);

      if (dispose.count(s) > 0) {
        // This is either a temporary socket we created or it's a
        // socket that we were receiving data from and possibly
        // sending HTTP responses back on. Clean up either way.
        if (nodes.count(s) > 0) {
          const Node& node = nodes[s];
          CHECK(temps.count(node) > 0 && temps[node] == s);
          temps.erase(node);
          nodes.erase(s);
        }

        if (proxies.count(s) > 0) {
          proxy = proxies[s];
          proxies.erase(s);
        }

        dispose.erase(s);
        sockets.erase(s);
      }
    }
  }

  // We terminate the proxy outside the synchronized block to avoid
  // possible deadlock between the ProcessManager and SocketManager.
  if (proxy != NULL) {
    terminate(proxy);
  }

  return NULL;
}


void SocketManager::close(int s)
{
  HttpProxy* proxy = NULL; // Non-null if needs to be terminated.

  synchronized (this) {
    // This socket might not be active if it was already asked to get
    // closed (e.g., a write on the socket failed so we try and close
    // it and then later the read side of the socket gets closed so we
    // try and close it again). Thus, ignore the request if we don't
    // know about the socket.
    if (sockets.count(s) > 0) {
      // Clean up any remaining encoders for this socket.
      if (outgoing.count(s) > 0) {
        while (!outgoing[s].empty()) {
          Encoder* encoder = outgoing[s].front();
          delete encoder;
          outgoing[s].pop();
        }

        outgoing.erase(s);
      }

      // Clean up after sockets used for node communication.
      if (nodes.count(s) > 0) {
        const Node& node = nodes[s];

        // Don't bother invoking exited unless socket was persistant.
        if (persists.count(node) > 0 && persists[node] == s) {
          persists.erase(node);
          exited(node); // Generate ExitedEvent(s)!
        } else if (temps.count(node) > 0 && temps[node] == s) {
          temps.erase(node);
        }

        nodes.erase(s);
      }

      // Clean up any proxy associated with this socket.
      if (proxies.count(s) > 0) {
        proxy = proxies[s];
        proxies.erase(s);
      }

      dispose.erase(s);
      sockets.erase(s);
    }
  }

  // We terminate the proxy outside the synchronized block to avoid
  // possible deadlock between the ProcessManager and SocketManager.
  if (proxy != NULL) {
    terminate(proxy);
  }

  // Note that we don't actually:
  //
  //   close(s);
  //
  // Because, for example, there could be a race between an HttpProxy
  // trying to do send a response with SocketManager::send() or a
  // process might be responding to another HttpRequest (e.g., trying
  // to do a sendfile) since these things may be happening
  // asynchronously we can't close the socket yet, because it might
  // get reused before any of the above things have finished, and then
  // we'll end up sending data on the wrong socket! Instead, we rely
  // on the last reference of our Socket object to close the
  // socket. Note, however, that since socket is no longer in
  // 'sockets' any attempt to send with it will just get ignored.
}


void SocketManager::exited(const Node& node)
{
  // TODO(benh): It would be cleaner if this routine could call back
  // into ProcessManager ... then we wouldn't have to convince
  // ourselves that the accesses to each Process object will always be
  // valid.
  synchronized (this) {
    list<UPID> removed;
    // Look up all linked processes.
    foreachpair (const UPID& linkee, set<ProcessBase*>& processes, links) {
      if (linkee.ip == node.ip && linkee.port == node.port) {
        foreach (ProcessBase* linker, processes) {
          linker->enqueue(new ExitedEvent(linkee));
        }
        removed.push_back(linkee);
      }
    }

    foreach (const UPID& pid, removed) {
      links.erase(pid);
    }
  }
}


void SocketManager::exited(ProcessBase* process)
{
  // An exited event is enough to cause the process to get deleted
  // (e.g., by the garbage collector), which means we can't
  // dereference process (or even use the address) after we enqueue at
  // least one exited event. Thus, we save the process pid.
  const UPID pid = process->pid;

  // Likewise, we need to save the current time of the process so we
  // can update the clocks of linked processes as appropriate.
  const double secs = Clock::now(process);

  synchronized (this) {
    // Iterate through the links, removing any links the process might
    // have had and creating exited events for any linked processes.
    foreachpair (const UPID& linkee, set<ProcessBase*>& processes, links) {
      processes.erase(process);

      if (linkee == pid) {
        foreach (ProcessBase* linker, processes) {
          CHECK(linker != process) << "Process linked with itself";
          synchronized (timeouts) {
            if (Clock::paused()) {
              Clock::update(linker, secs);
            }
          }
          linker->enqueue(new ExitedEvent(linkee));
        }
      }
    }

    links.erase(pid);
  }
}


ProcessManager::ProcessManager(const string& _delegate)
  : delegate(_delegate)
{
  synchronizer(processes) = SYNCHRONIZED_INITIALIZER;
  synchronizer(runq) = SYNCHRONIZED_INITIALIZER;
<<<<<<< HEAD
  runningProcesses = 0;
=======
  running = 0;
  __sync_synchronize(); // Ensure write to 'running' visible in other threads.
>>>>>>> 4a2c706c
}


ProcessManager::~ProcessManager() {}


ProcessReference ProcessManager::use(const UPID& pid)
{
  if (pid.ip == __ip__ && pid.port == __port__) {
    synchronized (processes) {
      if (processes.count(pid.id) > 0) {
        // Note that the ProcessReference constructor _must_ get
        // called while holding the lock on processes so that waiting
        // for references is atomic (i.e., race free).
        return ProcessReference(processes[pid.id]);
      }
    }
  }

  return ProcessReference(NULL);
}


bool ProcessManager::handle(
    const Socket& socket,
    HttpRequest* request,
    ProcessBase* sender)
{
  CHECK(request != NULL);

  // Check if this is a libprocess request (i.e., 'User-Agent:
  // libprocess/id@ip:port') and if so, parse as a message.
  if (libprocess(request)) {
    Message* message = parse(request);
    if (message != NULL) {
      delete request;
      return deliver(message->to, new MessageEvent(message), sender);
    }

    VLOG(1) << "Failed to handle libprocess request: "
            << request->method << " " << request->path
            << " (User-Agent: " << request->headers["User-Agent"] << ")";

    delete request;
    return false;
  }

  // Treat this as an HTTP request. Start by checking that the path
  // starts with a '/' (since the code below assumes as much).
  if (request->path.find('/') != 0) {
    VLOG(1) << "Returning '400 Bad Request' for '" << request->path << "'";

    // Get the HttpProxy pid for this socket.
    PID<HttpProxy> proxy = socket_manager->proxy(socket);

    // Enqueue the response with the HttpProxy so that it respects the
    // order of requests to account for HTTP/1.1 pipelining.
    dispatch(proxy, &HttpProxy::enqueue,
             HttpBadRequestResponse(), request->keepAlive);

    // Cleanup request.
    delete request;
    return false;
  }

  // Split the path by '/'.
  vector<string> tokens = tokenize(request->path, "/");

  // Try and determine a receiver, otherwise try and delegate.
  ProcessReference receiver;

  if (tokens.size() == 0 && delegate != "") {
    request->path = "/" + delegate;
    receiver = use(UPID(delegate, __ip__, __port__));
  } else if (tokens.size() > 0) {
    receiver = use(UPID(tokens[0], __ip__, __port__));
  }

  if (!receiver && delegate != "") {
    // Try and delegate the request.
    request->path = "/" + delegate + request->path;
    receiver = use(UPID(delegate, __ip__, __port__));
  }

  if (receiver) {
    // If we have a local sender AND we are using a manual clock
    // then update the current time of the receiver to preserve
    // the happens-before relationship between the sender and
    // receiver. Note that the assumption is that the sender
    // remains valid for at least the duration of this routine (so
    // that we can look up it's current time).
    if (sender != NULL) {
      synchronized (timeouts) {
        if (Clock::paused()) {
          Clock::order(sender, receiver);
        }
      }
    }

    // Enqueue the event.
    receiver->enqueue(new HttpEvent(socket, request));
  } else {
    // This has no receiver, send error response.
    VLOG(1) << "Returning '404 Not Found' for '" << request->path << "'";

    // Get the HttpProxy pid for this socket.
    PID<HttpProxy> proxy = socket_manager->proxy(socket);

    // Enqueue the response with the HttpProxy so that it respects the
    // order of requests to account for HTTP/1.1 pipelining.
    dispatch(proxy, &HttpProxy::enqueue,
             HttpNotFoundResponse(), request->keepAlive);

    // Cleanup request.
    delete request;
    return false;
  }

  return true;
}


bool ProcessManager::deliver(
    const UPID& to,
    Event* event,
    ProcessBase* sender)
{
  CHECK(event != NULL);

  if (ProcessReference receiver = use(to)) {
    // If we have a local sender AND we are using a manual clock
    // then update the current time of the receiver to preserve
    // the happens-before relationship between the sender and
    // receiver. Note that the assumption is that the sender
    // remains valid for at least the duration of this routine (so
    // that we can look up it's current time).
    if (sender != NULL) {
      synchronized (timeouts) {
        if (Clock::paused()) {
          Clock::order(sender, receiver);
        }
      }
    }

    receiver->enqueue(event);
  } else {
    delete event;
    return false;
  }

  return true;
}


UPID ProcessManager::spawn(ProcessBase* process, bool manage)
{
  CHECK(process != NULL);

  synchronized (processes) {
    if (processes.count(process->pid.id) > 0) {
      return UPID();
    } else {
      processes[process->pid.id] = process;
    }
  }

  // Use the garbage collector if requested.
  if (manage) {
    dispatch(gc, &GarbageCollector::manage<ProcessBase>, process);
  }

  // Add process to the run queue (so 'initialize' will get invoked).
  enqueue(process);

  VLOG(2) << "Spawned process " << process->self();

  return process->self();
}


void ProcessManager::resume(ProcessBase* process)
{
  __process__ = process;

  VLOG(2) << "Resuming " << process->pid << " at "
          << std::fixed << std::setprecision(9) << Clock::now();

  bool terminate = false;
  bool blocked = false;

  CHECK(process->state == ProcessBase::BOTTOM ||
        process->state == ProcessBase::READY);

  if (process->state == ProcessBase::BOTTOM) {
    process->state = ProcessBase::RUNNING;
    try { process->initialize(); }
    catch (...) { terminate = true; }
  }

  while (!terminate && !blocked) {
    Event* event = NULL;

    process->lock();
    {
      if (process->events.size() > 0) {
        event = process->events.front();
        process->events.pop_front();
        process->state = ProcessBase::RUNNING;
      } else {
        process->state = ProcessBase::BLOCKED;
        blocked = true;
      }
    }
    process->unlock();

    if (!blocked) {
      CHECK(event != NULL);

      // Determine if we should terminate.
      terminate = event->is<TerminateEvent>();

      // Now service the event.
      try {
        process->serve(*event);
      } catch (const std::exception& e) {
        std::cerr << "libprocess: " << process->pid
                  << " terminating due to "
                  << e.what() << std::endl;
        terminate = true;
      } catch (...) {
        std::cerr << "libprocess: " << process->pid
                  << " terminating due to unknown exception" << std::endl;
        terminate = true;
      }

      delete event;

      if (terminate) {
        cleanup(process);
      }
    }
  }

  synchronized(runq) {
    --runningProcesses;
    CHECK_GE(runningProcesses, 0);
  }

  __process__ = NULL;

  CHECK_GE(running, 1);
  __sync_fetch_and_sub(&running, 1);
}


void ProcessManager::cleanup(ProcessBase* process)
{
  VLOG(2) << "Cleaning up " << process->pid;

  // Processes that were waiting on exiting process.
  list<ProcessBase*> resumable;

  // Possible gate non-libprocess threads are waiting at.
  Gate* gate = NULL;
 
  // Remove process.
  synchronized (processes) {
    // Wait for all process references to get cleaned up.
    while (process->refs > 0) {
      asm ("pause");
      __sync_synchronize();
    }

    process->lock();
    {
      // Free any pending events.
      while (!process->events.empty()) {
        Event* event = process->events.front();
        process->events.pop_front();
        delete event;
      }

      processes.erase(process->pid.id);
 
      // Lookup gate to wake up waiting threads.
      map<ProcessBase*, Gate*>::iterator it = gates.find(process);
      if (it != gates.end()) {
        gate = it->second;
        // N.B. The last thread that leaves the gate also free's it.
        gates.erase(it);
      }

      CHECK(process->refs == 0);
      process->state = ProcessBase::FINISHED;
    }
    process->unlock();

    // Note that we don't remove the process from the clock during
    // cleanup, but rather the clock is reset for a process when it is
    // created (see ProcessBase::ProcessBase). We do this so that
    // SocketManager::exited can access the current time of the
    // process to "order" exited events. It might make sense to
    // consider storing the time of the process as a field of the
    // class instead.

    // Now we tell the socket manager about this process exiting so
    // that it can create exited events for linked processes. We
    // _must_ do this while synchronized on processes because
    // otherwise another process could attempt to link this process
    // and SocketManger::link would see that the processes doesn't
    // exist when it attempts to get a ProcessReference (since we
    // removed the process above) thus causing an exited event, which
    // could cause the process to get deleted (e.g., the garbage
    // collector might link _after_ the process has already been
    // removed, thus getting an exited event but we don't want that
    // exited event to fire until after we have used the process in
    // SocketManager::exited.
    socket_manager->exited(process);
  }

  // Confirm process not in runq.
  synchronized (runq) {
    CHECK(find(runq.begin(), runq.end(), process) == runq.end());
  }

  // ***************************************************************
  // At this point we can no longer dereference the process since it
  // might already be deallocated (e.g., by the garbage collector).
  // ***************************************************************

  if (gate != NULL) {
    gate->open();
  }
}


void ProcessManager::link(ProcessBase* process, const UPID& to)
{
  // Check if the pid is local.
  if (!(to.ip == __ip__ && to.port == __port__)) {
    socket_manager->link(process, to);
  } else {
    // Since the pid is local we want to get a reference to it's
    // underlying process so that while we are invoking the link
    // manager we don't miss sending a possible ExitedEvent.
    if (ProcessReference _ = use(to)) {
      socket_manager->link(process, to);
    } else {
      // Since the pid isn't valid it's process must have already died
      // (or hasn't been spawned yet) so send a process exit message.
      process->enqueue(new ExitedEvent(to));
    }
  }
}


void ProcessManager::terminate(
    const UPID& pid,
    bool inject,
    ProcessBase* sender)
{
  if (ProcessReference process = use(pid)) {
    if (sender != NULL) {
      synchronized (timeouts) {
        if (Clock::paused()) {
          Clock::order(sender, process);
        }
      }

      process->enqueue(new TerminateEvent(sender->self()), inject);
    } else {
      process->enqueue(new TerminateEvent(UPID()), inject);
    }
  }
}


bool ProcessManager::wait(const UPID& pid)
{
  // We use a gate for waiters. A gate is single use. That is, a new
  // gate is created when the first thread shows up and wants to wait
  // for a process that currently has no gate. Once that process
  // exits, the last thread to leave the gate will also clean it
  // up. Note that a gate will never get more threads waiting on it
  // after it has been opened, since the process should no longer be
  // valid and therefore will not have an entry in 'processes'.

  Gate* gate = NULL;
  Gate::state_t old;

  ProcessBase* process = NULL; // Set to non-null if we donate thread.

  // Try and approach the gate if necessary.
  synchronized (processes) {
    if (processes.count(pid.id) > 0) {
      process = processes[pid.id];
      CHECK(process->state != ProcessBase::FINISHED);

      // Check and see if a gate already exists.
      if (gates.find(process) == gates.end()) {
        gates[process] = new Gate();
      }

      gate = gates[process];
      old = gate->approach();

      // Check if it is runnable in order to donate this thread.
      if (process->state == ProcessBase::BOTTOM ||
          process->state == ProcessBase::READY) {
        synchronized (runq) {
          list<ProcessBase*>::iterator it =
            find(runq.begin(), runq.end(), process);
          if (it != runq.end()) {
            runq.erase(it);
          } else {
            // Another thread has resumed the process ...
            process = NULL;
          }
        }
      } else {
        // Process is not runnable, so no need to donate ...
        process = NULL;
      }
    }
  }

  if (process != NULL) {
    VLOG(1) << "Donating thread to " << process->pid << " while waiting";
    ProcessBase* donator = __process__;
<<<<<<< HEAD
    synchronized(runq) {
      runningProcesses++;
    }
=======
    __sync_fetch_and_add(&running, 1);
>>>>>>> 4a2c706c
    process_manager->resume(process);
    __process__ = donator;
  }

  // TODO(benh): Donating only once may not be sufficient, so we might
  // still deadlock here ... perhaps warn if that's the case?

  // Now arrive at the gate and wait until it opens.
  if (gate != NULL) {
    gate->arrive(old);

    if (gate->empty()) {
      delete gate;
    }

    return true;
  }

  return false;
}


void ProcessManager::enqueue(ProcessBase* process)
{
  CHECK(process != NULL);

  // TODO(benh): Check and see if this process has it's own thread. If
  // it does, push it on that threads runq, and wake up that thread if
  // it's not running. Otherwise, check and see which thread this
  // process was last running on, and put it on that threads runq.

  synchronized (runq) {
    CHECK(find(runq.begin(), runq.end(), process) == runq.end());
    runq.push_back(process);
  }
    
  // Wake up the processing thread if necessary.
  gate->open();
}


ProcessBase* ProcessManager::dequeue()
{
  // TODO(benh): Remove a process from this thread's runq. If there
  // are no processes to run, and this is not a dedicated thread, then
  // steal one from another threads runq.

  ProcessBase* process = NULL;

  synchronized (runq) {
    if (!runq.empty()) {
      process = runq.front();
      runq.pop_front();
      // Increment the running count of processes in order to support
      // the Clock::settle() operation (this must be done atomically
      // with removing the process from the runq).
      __sync_fetch_and_add(&running, 1);
    }
    if (process) {
      ++runningProcesses;
    }
  }

  return process;
}

void ProcessManager::settle()
{
  CHECK(Clock::paused());
  bool done = true;
  do {
    usleep(10);
    done = true;
    // Hopefully this is the only place we acquire both these locks.
    synchronized (runq) {
      synchronized (timeouts) {
        if (!runq.empty()) {
          done = false;
        }
        if (runningProcesses > 0) {
          done = false;
        }
        if (timeouts->size() > 0 &&
            timeouts->begin()->first <= clock::current) {
          done = false;
        }
        if (pendingTimeouts > 0) {
          done = false;
        }
      }
    }
  } while (!done);
}


<<<<<<< HEAD
namespace timers {

static void noop()
{
}

timer create(double secs, const lambda::function<void(void)>& thunk)
{
  return create(secs, thunk, noop);
}

timer create(double secs, const lambda::function<void(void)>& thunk,
             std::tr1::function<void(void)> cancelThunk)
{
  static volatile long id = 0;
=======
void ProcessManager::settle()
{
  bool done = true;
  do {
    usleep(10000);
    done = true;
    // Hopefully this is the only place we acquire both these locks.
    synchronized (runq) {
      synchronized (timeouts) {
        CHECK(Clock::paused()); // Since another thread could resume the clock!
>>>>>>> 4a2c706c

        if (!runq.empty()) {
          done = false;
        }

        __sync_synchronize(); // Read barrier for 'running'.
        if (running > 0) {
          done = false;
        }

        if (timeouts->size() > 0 &&
            timeouts->begin()->first <= clock::current) {
          done = false;
        }

        if (pending_timers) {
          done = false;
        }
      }
    }
  } while (!done);
}


namespace timers {

Timer create(double secs, const lambda::function<void(void)>& thunk)
{
  static uint64_t id = 1; // Start at 1 since Timer() instances start with 0.

  Timeout timeout(secs); // Assumes Clock::now() does Clock::now(__process__).

  UPID pid = __process__ != NULL ? __process__->self() : UPID();

<<<<<<< HEAD
  timer timer;
  timer.id = __sync_fetch_and_add(&id, 1);
  timer.timeout = timeout;
  timer.pid = __process__ != NULL ? __process__->self() : UPID();
  timer.thunk = thunk;
  timer.cancelThunk = cancelThunk;
=======
  Timer timer(__sync_fetch_and_add(&id, 1), timeout, pid, thunk);
>>>>>>> 4a2c706c

  VLOG(2) << "Created a timer for "
          << std::fixed << std::setprecision(9) << timeout.value();

  // Add the timer.
  synchronized (timeouts) {
    if (timeouts->size() == 0 ||
        timer.timeout().value() < timeouts->begin()->first) {
      // Need to interrupt the loop to update/set timer repeat.
      (*timeouts)[timer.timeout().value()].push_back(timer);
      update_timer = true;
      ev_async_send(loop, &async_watcher);
    } else {
      // Timer repeat is adequate, just add the timeout.
      CHECK(timeouts->size() >= 1);
      (*timeouts)[timer.timeout().value()].push_back(timer);
    }
  }

  return timer;
}


bool cancel(const Timer& timer)
{
  bool canceled = false;
  synchronized (timeouts) {
<<<<<<< HEAD
    // Check if the timeout is still pending, and if so, erase
    // it. In addition, erase an empty list if we just removed the
    // last timeout.
    if (timeouts->count(timer.timeout) > 0) {
      canceled = true;
      (*timeouts)[timer.timeout].remove(timer);
      if ((*timeouts)[timer.timeout].empty()) {
        timeouts->erase(timer.timeout);
      }
    }
  }
  if (canceled)
  {
    (timer.cancelThunk)();
  }
}

} // namespace timers {

namespace internal {

void deleteDispatcher(std::tr1::function<void(ProcessBase*)>* dispatcher)
{
  delete dispatcher;
}

} // namespace internal
=======
    // Check if the timeout is still pending, and if so, erase it. In
    // addition, erase an empty list if we just removed the last
    // timeout.
    if (timeouts->count(timer.timeout().value()) > 0) {
      canceled = true;
      (*timeouts)[timer.timeout().value()].remove(timer);
      if ((*timeouts)[timer.timeout().value()].empty()) {
        timeouts->erase(timer.timeout().value());
      }
    }
  }

  return canceled;
}

} // namespace timers {
>>>>>>> 4a2c706c


ProcessBase::ProcessBase(const std::string& _id)
{
  process::initialize();

  state = ProcessBase::BOTTOM;

  pthread_mutex_init(&m, NULL);

  refs = 0;

  if (_id != "") {
    pid.id = _id;
  } else {
    // Generate string representation of unique id for process.
    stringstream out;
    out << __sync_add_and_fetch(&__id__, 1);
    pid.id = out.str();
  }

  pid.ip = __ip__;
  pid.port = __port__;

  // If using a manual clock, try and set current time of process
  // using happens before relationship between creator and createe!
  synchronized (timeouts) {
    if (Clock::paused()) {
      clock::currents->erase(this); // In case the address is reused!
      if (__process__ != NULL) {
        Clock::order(__process__, this);
      }
    }
  }
}


ProcessBase::~ProcessBase() {}


void ProcessBase::enqueue(Event* event, bool inject)
{
  CHECK(event != NULL);

  // TODO(benh): Put filter inside lock statement below so that we can
  // guarantee the order of the messages seen by a filter are the same
  // as the order of messages seen by the process. Right now two
  // different threads might execute the filter code and then enqueue
  // the messages in non-deterministic orderings (i.e., there are two
  // "atomic" blocks, the filter code here and the enqueue code
  // below).
  synchronized (filterer) {
    if (filterer != NULL) {
      bool filter = false;
      struct FilterVisitor : EventVisitor
      {
        FilterVisitor(bool* _filter) : filter(_filter) {}

        virtual void visit(const MessageEvent& event)
        {
          *filter = filterer->filter(event);
        }

        virtual void visit(const DispatchEvent& event)
        {
          *filter = filterer->filter(event);
        }

        virtual void visit(const HttpEvent& event)
        {
          *filter = filterer->filter(event);
        }

        virtual void visit(const ExitedEvent& event)
        {
          *filter = filterer->filter(event);
        }

        bool* filter;
      } visitor(&filter);

      event->visit(&visitor);

      if (filter) {
        delete event;
        return;
      }
    }
  }

  lock();
  {
    if (state != FINISHED) {
      if (!inject) {
        events.push_back(event);
      } else {
        events.push_front(event);
      }

      if (state == BLOCKED) {
        state = READY;
        process_manager->enqueue(this);
      }

      CHECK(state == BOTTOM ||
            state == READY ||
            state == RUNNING);
    } else {
      delete event;
    }
  }
  unlock();
}


void ProcessBase::inject(const UPID& from, const string& name, const char* data, size_t length)
{
  if (!from)
    return;

  Message* message = encode(from, pid, name, string(data, length));

  enqueue(new MessageEvent(message), true);
}


void ProcessBase::send(const UPID& to, const string& name, const char* data, size_t length)
{
  if (!to) {
    return;
  }

  // Encode and transport outgoing message.
  transport(encode(pid, to, name, string(data, length)), this);
}


void ProcessBase::visit(const MessageEvent& event)
{
  if (handlers.message.count(event.message->name) > 0) {
    handlers.message[event.message->name](
        event.message->from,
        event.message->body);
  } else if (delegates.count(event.message->name) > 0) {
    VLOG(1) << "Delegating message '" << event.message->name
            << "' to " << delegates[event.message->name];
    Message* message = new Message(*event.message);
    message->to = delegates[event.message->name];
    transport(message, this);
  }
}


void ProcessBase::visit(const DispatchEvent& event)
{
  (*event.f)(this);
}


void ProcessBase::visit(const HttpEvent& event)
{
  VLOG(2) << "Handling HTTP event for process '" << pid.id << "'"
          << " with path: '" << event.request->path << "'";

  CHECK(event.request->path.find('/') == 0); // See ProcessManager::deliver.

  // Split the path by '/'.
  vector<string> tokens = tokenize(event.request->path, "/");
  CHECK(tokens.size() >= 1);
  CHECK(tokens[0] == pid.id);

  const string& name = tokens.size() > 1 ? tokens[1] : "";

  if (handlers.http.count(name) > 0) {
    // Create the promise to link with whatever gets returned, as well
    // as a future to wait for the response.
    std::tr1::shared_ptr<Promise<HttpResponse> > promise(
        new Promise<HttpResponse>());

    Future<HttpResponse>* future = new Future<HttpResponse>(promise->future());

    // Get the HttpProxy pid for this socket.
    PID<HttpProxy> proxy = socket_manager->proxy(event.socket);

    // Let the HttpProxy know about this request (via the future).
    dispatch(proxy, &HttpProxy::handle, future, event.request->keepAlive);

    // Now call the handler and associate the response with the promise.
    internal::associate(handlers.http[name](*event.request), promise);
  } else if (resources.count(name) > 0) {
    HttpOKResponse response;
    response.headers["Content-Type"] = resources[name].type;
    response.type = HttpResponse::PATH;
    response.path = resources[name].path;

    // Construct the final path by appending remaining tokens.
    for (int i = 2; i < tokens.size(); i++) {
      response.path += "/" + tokens[i];
    }

    // Get the HttpProxy pid for this socket.
    PID<HttpProxy> proxy = socket_manager->proxy(event.socket);

    // Enqueue the response with the HttpProxy so that it respects the
    // order of requests to account for HTTP/1.1 pipelining.
    dispatch(proxy, &HttpProxy::enqueue, response, event.request->keepAlive);
  } else {
    VLOG(1) << "Returning '404 Not Found' for '" << event.request->path << "'";

    // Get the HttpProxy pid for this socket.
    PID<HttpProxy> proxy = socket_manager->proxy(event.socket);

    // Enqueue the response with the HttpProxy so that it respects the
    // order of requests to account for HTTP/1.1 pipelining.
    dispatch(proxy, &HttpProxy::enqueue,
             HttpNotFoundResponse(), event.request->keepAlive);
  }
}


void ProcessBase::visit(const ExitedEvent& event)
{
  exited(event.pid);
}


void ProcessBase::visit(const TerminateEvent& event)
{
  finalize();
}


UPID ProcessBase::link(const UPID& to)
{
  if (!to) {
    return to;
  }

  process_manager->link(this, to);

  return to;
}


UPID spawn(ProcessBase* process, bool manage)
{
  process::initialize();

  if (process != NULL) {
    // If using a manual clock, try and set current time of process
    // using happens before relationship between spawner and spawnee!
    synchronized (timeouts) {
      if (Clock::paused()) {
        if (__process__ != NULL) {
          Clock::order(__process__, process);
        } else {
          Clock::update(process, Clock::now());
        }
      }
    }

    return process_manager->spawn(process, manage);
  } else {
    return UPID();
  }
}


void terminate(const UPID& pid, bool inject)
{
  process_manager->terminate(pid, inject, __process__);
}


class WaitWaiter : public Process<WaitWaiter>
{
public:
  WaitWaiter(const UPID& _pid, double _secs, bool* _waited)
    : pid(_pid), secs(_secs), waited(_waited) {}

  virtual void initialize()
  {
    VLOG(2) << "Running waiter process for " << pid;
    link(pid);
    delay(secs, self(), &WaitWaiter::timeout);
  }

private:
  virtual void exited(const UPID&)
  {
    VLOG(2) << "Waiter process waited for " << pid;
    *waited = true;
    terminate(self());
  }

  void timeout()
  {
    VLOG(2) << "Waiter process timed out waiting for " << pid;
    *waited = false;
    terminate(self());
  }

private:
  const UPID pid;
  const double secs;
  bool* const waited;
};


bool wait(const UPID& pid, double secs)
{
  process::initialize();

  if (!pid) {
    return false;
  }

  // This could result in a deadlock if some code decides to wait on a
  // process that has invoked that code!
  if (__process__ != NULL && __process__->self() == pid) {
    std::cerr << "\n**** DEADLOCK DETECTED! ****\nYou are waiting on process "
              << pid << " that it is currently executing." << std::endl;
  }

  if (secs == 0) {
    return process_manager->wait(pid);
  }

  bool waited = false;

  WaitWaiter waiter(pid, secs, &waited);
  spawn(waiter);
  wait(waiter);

  return waited;
}


void filter(Filter *filter)
{
  process::initialize();

  synchronized (filterer) {
    filterer = filter;
  }
}


void post(const UPID& to, const string& name, const char* data, size_t length)
{
  process::initialize();

  if (!to) {
    return;
  }

  // Encode and transport outgoing message.
  transport(encode(UPID(), to, name, string(data, length)));
}


namespace internal {

void dispatch(
    const UPID& pid,
    const std::tr1::shared_ptr<std::tr1::function<void(ProcessBase*)> >& f)
{
  process::initialize();

  process_manager->deliver(pid, new DispatchEvent(f), __process__);
}

} // namespace internal {
} // namespace process {<|MERGE_RESOLUTION|>--- conflicted
+++ resolved
@@ -360,14 +360,9 @@
   // Queue of runnable processes (implemented using list).
   list<ProcessBase*> runq;
   synchronizable(runq);
-<<<<<<< HEAD
-  // Number of running processes, to support settle operation.
-  int runningProcesses;
-=======
 
   // Number of running processes, to support Clock::settle operation.
   int running;
->>>>>>> 4a2c706c
 };
 
 
@@ -408,14 +403,8 @@
 // We store the timers in a map of lists indexed by the timeout of the
 // timer so that we can have two timers that have the same timeout. We
 // exploit that the map is SORTED!
-<<<<<<< HEAD
-static map<double, list<timer> >* timeouts =
-  new map<double, list<timer> >();
-static int pendingTimeouts = 0;
-=======
 static map<double, list<Timer> >* timeouts =
   new map<double, list<Timer> >();
->>>>>>> 4a2c706c
 static synchronizable(timeouts) = SYNCHRONIZED_INITIALIZER_RECURSIVE;
 
 // For supporting Clock::settle(), true if timers have been removed
@@ -592,10 +581,6 @@
   update(to, now(from));
 }
 
-void Clock::settle() {
-  process_manager->settle();
-}
-
 
 void Clock::settle()
 {
@@ -785,10 +770,6 @@
 
         ev_timer_again(loop, &timeouts_watcher);
       }
-    }
-
-    if (Clock::paused()) {
-      pendingTimeouts = timedout.size();
     }
 
     update_timer = false; // Since we might have a queued update_timer.
@@ -823,12 +804,6 @@
   // future timeouts reached.
   synchronized (timeouts) {
     pending_timers = false;
-  }
-
-  if (Clock::paused()) {
-    synchronized(timeouts) {
-      pendingTimeouts = 0;
-    }
   }
 }
 
@@ -1945,12 +1920,8 @@
 {
   synchronizer(processes) = SYNCHRONIZED_INITIALIZER;
   synchronizer(runq) = SYNCHRONIZED_INITIALIZER;
-<<<<<<< HEAD
-  runningProcesses = 0;
-=======
   running = 0;
   __sync_synchronize(); // Ensure write to 'running' visible in other threads.
->>>>>>> 4a2c706c
 }
 
 
@@ -2192,11 +2163,6 @@
         cleanup(process);
       }
     }
-  }
-
-  synchronized(runq) {
-    --runningProcesses;
-    CHECK_GE(runningProcesses, 0);
   }
 
   __process__ = NULL;
@@ -2380,13 +2346,7 @@
   if (process != NULL) {
     VLOG(1) << "Donating thread to " << process->pid << " while waiting";
     ProcessBase* donator = __process__;
-<<<<<<< HEAD
-    synchronized(runq) {
-      runningProcesses++;
-    }
-=======
     __sync_fetch_and_add(&running, 1);
->>>>>>> 4a2c706c
     process_manager->resume(process);
     __process__ = donator;
   }
@@ -2445,60 +2405,12 @@
       // with removing the process from the runq).
       __sync_fetch_and_add(&running, 1);
     }
-    if (process) {
-      ++runningProcesses;
-    }
   }
 
   return process;
 }
 
-void ProcessManager::settle()
-{
-  CHECK(Clock::paused());
-  bool done = true;
-  do {
-    usleep(10);
-    done = true;
-    // Hopefully this is the only place we acquire both these locks.
-    synchronized (runq) {
-      synchronized (timeouts) {
-        if (!runq.empty()) {
-          done = false;
-        }
-        if (runningProcesses > 0) {
-          done = false;
-        }
-        if (timeouts->size() > 0 &&
-            timeouts->begin()->first <= clock::current) {
-          done = false;
-        }
-        if (pendingTimeouts > 0) {
-          done = false;
-        }
-      }
-    }
-  } while (!done);
-}
-
-
-<<<<<<< HEAD
-namespace timers {
-
-static void noop()
-{
-}
-
-timer create(double secs, const lambda::function<void(void)>& thunk)
-{
-  return create(secs, thunk, noop);
-}
-
-timer create(double secs, const lambda::function<void(void)>& thunk,
-             std::tr1::function<void(void)> cancelThunk)
-{
-  static volatile long id = 0;
-=======
+
 void ProcessManager::settle()
 {
   bool done = true;
@@ -2509,7 +2421,6 @@
     synchronized (runq) {
       synchronized (timeouts) {
         CHECK(Clock::paused()); // Since another thread could resume the clock!
->>>>>>> 4a2c706c
 
         if (!runq.empty()) {
           done = false;
@@ -2544,16 +2455,7 @@
 
   UPID pid = __process__ != NULL ? __process__->self() : UPID();
 
-<<<<<<< HEAD
-  timer timer;
-  timer.id = __sync_fetch_and_add(&id, 1);
-  timer.timeout = timeout;
-  timer.pid = __process__ != NULL ? __process__->self() : UPID();
-  timer.thunk = thunk;
-  timer.cancelThunk = cancelThunk;
-=======
   Timer timer(__sync_fetch_and_add(&id, 1), timeout, pid, thunk);
->>>>>>> 4a2c706c
 
   VLOG(2) << "Created a timer for "
           << std::fixed << std::setprecision(9) << timeout.value();
@@ -2581,35 +2483,6 @@
 {
   bool canceled = false;
   synchronized (timeouts) {
-<<<<<<< HEAD
-    // Check if the timeout is still pending, and if so, erase
-    // it. In addition, erase an empty list if we just removed the
-    // last timeout.
-    if (timeouts->count(timer.timeout) > 0) {
-      canceled = true;
-      (*timeouts)[timer.timeout].remove(timer);
-      if ((*timeouts)[timer.timeout].empty()) {
-        timeouts->erase(timer.timeout);
-      }
-    }
-  }
-  if (canceled)
-  {
-    (timer.cancelThunk)();
-  }
-}
-
-} // namespace timers {
-
-namespace internal {
-
-void deleteDispatcher(std::tr1::function<void(ProcessBase*)>* dispatcher)
-{
-  delete dispatcher;
-}
-
-} // namespace internal
-=======
     // Check if the timeout is still pending, and if so, erase it. In
     // addition, erase an empty list if we just removed the last
     // timeout.
@@ -2626,7 +2499,6 @@
 }
 
 } // namespace timers {
->>>>>>> 4a2c706c
 
 
 ProcessBase::ProcessBase(const std::string& _id)
