--- conflicted
+++ resolved
@@ -1153,31 +1153,7 @@
 }
 
 
-<<<<<<< HEAD
-TEST(libprocess, nonblock)
-{
-  ASSERT_TRUE(GTEST_IS_THREADSAFE);
-
-  int pipes[2];
-
-  ASSERT_NE(-1, pipe(pipes));
-  EXPECT_EQ(0, io::isNonblock(pipes[0]));
-
-  ASSERT_EQ(0, io::nonblock(pipes[0]));
-  EXPECT_EQ(1, io::isNonblock(pipes[0]));
-
-  close(pipes[0]);
-  close(pipes[1]);
-
-  EXPECT_EQ(-1, io::nonblock(pipes[0]));
-  EXPECT_EQ(-1, io::isNonblock(pipes[0]));
-}
-
-
-TEST(libprocess, read)
-=======
 TEST(Process, read)
->>>>>>> 75bf5285
 {
   ASSERT_TRUE(GTEST_IS_THREADSAFE);
 
@@ -1186,11 +1162,7 @@
   Future<size_t> future;
 
   // Create a blocking pipe.
-<<<<<<< HEAD
-  ASSERT_NE(-1, pipe(pipes));
-=======
   ASSERT_NE(-1, ::pipe(pipes));
->>>>>>> 75bf5285
 
   // Test on a blocking file descriptor.
   future = io::read(pipes[0], data, 3);
@@ -1206,15 +1178,9 @@
   EXPECT_TRUE(future.isFailed());
 
   // Create a nonblocking pipe.
-<<<<<<< HEAD
-  ASSERT_NE(-1, pipe(pipes));
-  ASSERT_EQ(0, io::nonblock(pipes[0]));
-  ASSERT_EQ(0, io::nonblock(pipes[1]));
-=======
   ASSERT_NE(-1, ::pipe(pipes));
   ASSERT_TRUE(os::nonblock(pipes[0]).isSome());
   ASSERT_TRUE(os::nonblock(pipes[1]).isSome());
->>>>>>> 75bf5285
 
   // Test reading nothing.
   future = io::read(pipes[0], data, 0);
