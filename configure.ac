# Licensed to the Apache Software Foundation (ASF) under one
# or more contributor license agreements.  See the NOTICE file
# distributed with this work for additional information
# regarding copyright ownership.  The ASF licenses this file
# to you under the Apache License, Version 2.0 (the
# "License"); you may not use this file except in compliance
# with the License.  You may obtain a copy of the License at
#
#     http://www.apache.org/licenses/LICENSE-2.0
#
# Unless required by applicable law or agreed to in writing, software
# distributed under the License is distributed on an "AS IS" BASIS,
# WITHOUT WARRANTIES OR CONDITIONS OF ANY KIND, either express or implied.
# See the License for the specific language governing permissions and
# limitations under the License.

# Generated with autoscan, then modified appropriately.
# Process this file with autoconf to produce a configure script.

AC_PREREQ([2.61])
AC_INIT([mesos], [0.9.0])

# Have autoconf setup some variables related to the system.
AC_CANONICAL_HOST
AC_CANONICAL_BUILD
AC_CANONICAL_TARGET

AC_LANG([C++])

AC_CONFIG_MACRO_DIR([m4])

# Initialize automake.
AM_INIT_AUTOMAKE([-Wall -Werror foreign])

# Initialize libtool (LT_OUTPUT builds ./libtool immediately, needed
# if we want to do tests with libtool during configuration).
LT_PREREQ([2.2])
LT_INIT
LT_LANG([C++])
LT_OUTPUT

# The default CFLAGS/CXXFLAGS from autoconf when using gcc is usually
# "-g -O2". These really slow down compiling our tests, so we turn
# them off and enable them (where desired) directly in the
# Makefile. Note that this should not have an impact on users setting
# CFLAGS/CXXFLAGS directly at configure time, or when running make.
AS_IF([test "x${ac_cv_env_CFLAGS_set}" = "x"], [CFLAGS=""])
AS_IF([test "x${ac_cv_env_CXXFLAGS_set}" = "x"], [CXXFLAGS=""])

# Save the configure arguments so we can pass them to any third_party
# libraries that we might run configure on (see
# third_party/Makefile.am). One downside of our strategy for shipping
# and building third_party libraries is that we can't expose options
# from nested third_party configure scripts.
CONFIGURE_ARGS="$ac_configure_args"
AC_SUBST(CONFIGURE_ARGS)

# Force configured third_party libraries (currently only libprocess)
# to only build a static library with position independent code so
# that we can produce a final shared library which includes everything
# necessary (and only install that).
ac_configure_args_pre="$ac_configure_args"
ac_configure_args_post="$ac_configure_args --enable-shared=no --with-pic"
ac_configure_args="$ac_configure_args_post"

# Make sure config.status doesn't get the changed configure arguments,
# so it can rerun configure in the root directory correctly. This is
# necessary for Makefile rules which would regenerate files (e.g.,
# 'Makefile') after configure.ac was updated.
AC_CONFIG_COMMANDS_PRE([ac_configure_args="$ac_configure_args_pre"])
AC_CONFIG_COMMANDS_POST([ac_configure_args="$ac_configure_args_post"])

AC_CONFIG_SUBDIRS([third_party/libprocess])

AC_CONFIG_FILES([Makefile])
AC_CONFIG_FILES([ec2/Makefile])
AC_CONFIG_FILES([hadoop/Makefile])
AC_CONFIG_FILES([src/Makefile])
AC_CONFIG_FILES([third_party/Makefile])

AC_CONFIG_FILES([bin/mesos-build-env.sh])
AC_CONFIG_FILES([bin/mesos-local.sh], [chmod +x bin/mesos-local.sh])
AC_CONFIG_FILES([bin/mesos-master.sh], [chmod +x bin/mesos-master.sh])
AC_CONFIG_FILES([bin/mesos-slave.sh], [chmod +x bin/mesos-slave.sh])
AC_CONFIG_FILES([bin/mesos-tests.sh], [chmod +x bin/mesos-tests.sh])
AC_CONFIG_FILES([bin/gdb-mesos-local.sh], [chmod +x bin/gdb-mesos-local.sh])
AC_CONFIG_FILES([bin/gdb-mesos-master.sh], [chmod +x bin/gdb-mesos-master.sh])
AC_CONFIG_FILES([bin/gdb-mesos-slave.sh], [chmod +x bin/gdb-mesos-slave.sh])
AC_CONFIG_FILES([bin/gdb-mesos-tests.sh], [chmod +x bin/gdb-mesos-tests.sh])

AC_CONFIG_FILES([src/deploy/mesos-daemon.sh])
AC_CONFIG_FILES([src/deploy/mesos-start-cluster.sh])
AC_CONFIG_FILES([src/deploy/mesos-start-masters.sh])
AC_CONFIG_FILES([src/deploy/mesos-start-slaves.sh])
AC_CONFIG_FILES([src/deploy/mesos-stop-cluster.sh])
AC_CONFIG_FILES([src/deploy/mesos-stop-masters.sh])
AC_CONFIG_FILES([src/deploy/mesos-stop-slaves.sh])

AC_CONFIG_FILES([include/mesos/mesos.hpp])

AC_CONFIG_FILES([src/java/generated/org/apache/mesos/MesosNativeLibrary.java])


AC_ARG_ENABLE([java],
              AS_HELP_STRING([--disable-java],
                             [don't build Java bindings]),
              [], [enable_java=yes])

AC_ARG_ENABLE([python],
              AS_HELP_STRING([--disable-python],
                             [don't build Python bindings]),
              [], [enable_python=yes])

AC_ARG_ENABLE([webui],
              AS_HELP_STRING([--disable-webui],
                             [don't build webui (requires Python 2.6)]),
              [], [enable_webui=yes])

AC_ARG_ENABLE([optimize],
              AS_HELP_STRING([--disable-optimize],
                             [don't try to compile with optimizations]),
              [], [enable_optimize=yes])

AC_ARG_WITH([curl],
            AS_HELP_STRING([--with-curl],
                           [builds Mesos assuming libcurl
                           (and its dependencies) are available]),
             [], [with_curl=no])

AC_ARG_WITH([included-zookeeper],
            AS_HELP_STRING([--without-included-zookeeper],
                           [excludes building and using the included ZooKeeper
                           package in lieu of a system installed version (note,
                           however, that no attempt is made to find the package
                           and explicitly setting CPPFLAGS and LDFLAGS as
                           appropriate may be necessary)]),
             [], [with_included_zookeeper=yes])

# TODO(benh): Support --without-included-protobuf,
# --without-included-glog, etc. Doing this for protobuf is
# considerably more tricky because we need to make sure that 'protoc'
# exists, that a protobuf JAR exists or we can make one, that a
# protobuf egg exists or we can make one, etc.

AC_ARG_VAR([JAVA_HOME], [location of Java Development Kit (JDK)])

AC_ARG_VAR([JAVA_CPPFLAGS], [preprocessor flags for JDK])

AC_ARG_VAR([JAVA_LDFLAGS], [linker flags for JDK])

AC_ARG_VAR([PYTHON], [which Python interpreter to use])


# Determine the current OS (TODO(benh): Does autotools do this for us?).
case "${target_os}" in
  linux*)
    echo ===========================================================
    echo Setting up build environment for ${target_cpu} ${target_os}
    echo ===========================================================
    OS_NAME=linux
    LIBS="$LIBS -lrt"
    ;;
  darwin*)
    echo ===========================================================
    echo Setting up build environment for ${target_cpu} ${target_os}
    echo ===========================================================
    OS_NAME=darwin
    ;;
  solaris*)
    echo ===========================================================
    echo Setting up build environment for ${target_cpu} ${target_os}
    echo ===========================================================
    OS_NAME=solaris
    CC=gcc-4.3.2
    CXX=g++-4.3.2
    CFLAGS="$CFLAGS -pthreads -march=i586"
    CXXFLAGS="$CXXFLAGS -pthreads -march=i586"
    LIBS="$LIBS -lsocket -lnsl -lproject -lproc"
    ;;
  *)
    AC_MSG_ERROR("Mesos is currently unsupported on your platform.")
  esac


# Used for conditionally including source files.
AM_CONDITIONAL([OS_LINUX], [test "x$OS_NAME" = "xlinux"])


# Checks for gcc toolchain (we rely on some atomic builtins for now).
AC_PROG_CXX([g++])
AC_PROG_CC([gcc])


# Check for pthreads (uses m4/acx_pthread.m4).
ACX_PTHREAD([], [AC_MSG_ERROR([failed to find pthreads])])


# TODO(benh): Consider using AS_IF instead of just shell 'if'
# statements for better autoconf style (the AS_IF macros also make
# sure variable dependencies are handled appropriately).

# Perform necessary configuration for building with Java.
if test "x$enable_java" = "xyes"; then
  # First let's try and determine JAVA_HOME if it hasn't been set. We
  # do this by checking to see if the directory found at the
  # 'java.home' system property for the java found on the path
  # includes javac. If so, then we'll guess that this is a JDK
  # installation rather than a JRE installation.
  if test -z "$JAVA_HOME"; then
    AC_PATH_PROG([JAVAC], [javac], [$JAVAC])
    AC_PATH_PROG([JAVA], [java], [$JAVA])

    if test "x$JAVA" = "x" || test "x$JAVAC" = "x"; then
      AC_MSG_ERROR([can not guess JAVA_HOME (no 'java' or 'javac' found)])
    fi

    AC_MSG_CHECKING([value of Java system property 'java.home'])
    cat <<__EOF__ >conftest.java [
public class conftest {
  public static void main(String[] args) {
    System.out.print(System.getProperty("java.home"));
  }
}]
__EOF__

    # Now build and run the code.
    $JAVAC conftest.java && JAVA_DOT_HOME="`$JAVA -cp . conftest`"

    if test $? = 0 && test ! -z "$JAVA_DOT_HOME"; then
      AC_MSG_RESULT($JAVA_DOT_HOME)
    else
      JAVA_DOT_HOME=""
      AC_MSG_RESULT([not found])
    fi

    # Clean up after ourselves.
    rm -f conftest.java conftest.class

    # Check if 'java.home' looks like a JDK installation, or if
    # 'java.home'/.. looks like a JDK installation (e.g., Linux).
    if test -f $JAVA_DOT_HOME/bin/javac; then
      JAVA_HOME=$JAVA_DOT_HOME
    elif test -f `dirname $JAVA_DOT_HOME`/bin/javac; then
      JAVA_HOME=`dirname $JAVA_DOT_HOME`
    fi

    if test -z "$JAVA_HOME"; then
      AC_MSG_ERROR([could not guess JAVA_HOME])
    else
      AC_MSG_NOTICE([using JAVA_HOME=$JAVA_HOME])
    fi
  fi

  # Determine preprocessor flags for Java if not set.
  if test -z "$JAVA_CPPFLAGS"; then
    JAVA_CPPFLAGS="-I$JAVA_HOME/include -I$JAVA_HOME/include/$OS_NAME"
  fi

  # Determine linker flags for Java if not set.
  if test -z "$JAVA_LDFLAGS"; then
    if test "$OS_NAME" = "darwin"; then
      JAVA_LDFLAGS="-framework JavaVM"
    elif test "$OS_NAME" = "linux"; then
      JAVA_LDFLAGS=""
      for arch in amd64 i386; do
        dir="$JAVA_HOME/jre/lib/$arch/server"
        if test -e "$dir"; then
          # Note that these are libtool specific flags.
          JAVA_LDFLAGS="-L$dir -R$dir -Wl,-ljvm"
          break;
          fi
      done
    fi
  fi

  if test -z "$JAVA_LDFLAGS"; then
    AC_MSG_ERROR([failed to determine linker flags for using Java \
(bad JAVA_HOME or missing support for your architecture?)])
  fi

  # Now check that we can build against the JDK (using libtool).
  AC_MSG_CHECKING([whether or not we can build using the JDK])
  cat <<__EOF__ >conftest.cpp [
#include <jni.h>
int main(int argc, char** argv)
{
  JNIEnv* env;
  JavaVM* jvm;
  JavaVMInitArgs vmArgs;
  return JNI_CreateJavaVM(&jvm, (void**) &env, &vmArgs);
}]
__EOF__

  # Try to compile and link via libtool (the one we generate).
  ./libtool --tag=CXX --mode=link \
    $CXX $JAVA_CPPFLAGS -o conftest conftest.cpp $JAVA_LDFLAGS >&5

  if test $? != 0; then
    AC_MSG_ERROR([failed to build against JDK (using libtool)])
  else
    AC_MSG_RESULT([yes])
  fi

  # Cleanup after ourselves.
  rm -f conftest

  AC_CONFIG_FILES([src/examples/java/test-exception-framework],
                  [chmod +x src/examples/java/test-exception-framework])
  AC_CONFIG_FILES([src/examples/java/test-executor],
                  [chmod +x src/examples/java/test-executor])
  AC_CONFIG_FILES([src/examples/java/test-framework],
                  [chmod +x src/examples/java/test-framework])
  AC_CONFIG_FILES([src/examples/java/test-multiple-executors-framework],
                  [chmod +x src/examples/java/test-multiple-executors-framework])
  AC_CONFIG_FILES([src/java/mesos.pom])

  AC_DEFINE([MESOS_HAS_JAVA])

  has_java=yes
fi

AM_CONDITIONAL([HAS_JAVA], [test "x$has_java" = "xyes"])


# Perform necessary configuration for building with Python.
if test "x$enable_python" = "xyes"; then
  AM_PATH_PYTHON() # A fatal error will occur if no interpreter is found.

  # Determine how the generated Python egg's will get named, used in
  # the Makefile to keep the targets from being rerun.
  PYTHON_EGG_POSTFIX=`$PYTHON -c \
    'import sys; \
     from distutils.util import get_platform; \
     print "-py" + sys.version[[0:3]] + "-" + get_platform()'`

  PYTHON_EGG_PUREPY_POSTFIX=`$PYTHON -c \
    'import sys; \
     from distutils.util import get_platform; \
     print "-py" + sys.version[[0:3]]'`

  AC_CONFIG_FILES([src/examples/python/test-executor],
                  [chmod +x src/examples/python/test-executor])
  AC_CONFIG_FILES([src/examples/python/test-framework],
                  [chmod +x src/examples/python/test-framework])
  AC_CONFIG_FILES([src/python/setup.py])

  AC_SUBST([PYTHON_EGG_POSTFIX])
  AC_SUBST([PYTHON_EGG_PUREPY_POSTFIX])
  AC_SUBST([PYTHON]) # Used by the example shell scripts and src/Makefile.am.

  AC_DEFINE([MESOS_HAS_PYTHON])

  has_python=yes
fi

AM_CONDITIONAL([HAS_PYTHON], [test "x$has_python" = "xyes"])


# Configure webui as necessary if enabled (must be done *after* we
# configure Python).
if test "x$enable_webui" = "xyes"; then
  # Make sure we have Python.
  test "x$has_python" = "xyes" || \
    AC_MSG_ERROR([webui requires --enable-python])

  # The webui requires at least Python 2.6.
  AM_PYTHON_CHECK_VERSION([$PYTHON], [2.6], [],
                          [AC_MSG_ERROR([webui requires Python >= 2.6])])

  # Determine the flags necessary for embedding Python.
  WEBUI_CPPFLAGS=`$PYTHON -c \
    'from distutils import sysconfig; \
     print "-I" + sysconfig.get_config_var("INCLUDEPY")'`

  WEBUI_LDFLAGS=`$PYTHON -c \
    'from distutils import sysconfig; \
     print sysconfig.get_config_var("LINKFORSHARED") + \
     " -lpython" + sysconfig.get_config_var("VERSION")'`

  AC_SUBST([WEBUI_CPPFLAGS])
  AC_SUBST([WEBUI_LDFLAGS])

  AC_DEFINE([MESOS_WEBUI])

  webui=yes
fi

AM_CONDITIONAL([WEBUI], [test "x$webui" = "xyes"])


# Check if we should try and enable optimizations.
if test "x$enable_optimize" = "xyes"; then
  # For now, we only turn on optimizations for gcc.
  if test "x$GCC" = "xyes"; then
    CXXFLAGS="$CXXFLAGS -g2 -O2"
  fi
fi


# Check if we should/can build with libcurl.
if test "x$with_curl" = "xyes"; then
  AC_CHECK_LIB([z], [gzread], [],
               [AC_MSG_ERROR([can't find libz])])
  AC_CHECK_LIB([crypto], [BN_init], [],
               [AC_MSG_ERROR([can't find libcrypto])])
  AC_CHECK_LIB([ssl], [SSL_accept], [],
               [AC_MSG_ERROR([can't find libssl])])
  AC_CHECK_LIB([curl], [curl_global_init], [],
               [AC_MSG_ERROR([can't find libcurl])])
fi

<<<<<<< HEAD
# Checks for gcc toolchain (we rely on some atomic builtins for now).
AC_PROG_CXX([g++])
AC_PROG_CC([gcc])
=======

AM_CONDITIONAL([WITH_INCLUDED_ZOOKEEPER],
               [test "x$with_included_zookeeper" = "xyes"])
>>>>>>> 7aec557d


AC_OUTPUT<|MERGE_RESOLUTION|>--- conflicted
+++ resolved
@@ -409,15 +409,9 @@
                [AC_MSG_ERROR([can't find libcurl])])
 fi
 
-<<<<<<< HEAD
-# Checks for gcc toolchain (we rely on some atomic builtins for now).
-AC_PROG_CXX([g++])
-AC_PROG_CC([gcc])
-=======
 
 AM_CONDITIONAL([WITH_INCLUDED_ZOOKEEPER],
                [test "x$with_included_zookeeper" = "xyes"])
->>>>>>> 7aec557d
 
 
 AC_OUTPUT