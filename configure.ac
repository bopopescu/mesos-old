--- conflicted
+++ resolved
@@ -369,12 +369,7 @@
 AM_CONDITIONAL([WITH_INCLUDED_ZOOKEEPER],
                [test "x$with_included_zookeeper" = "xyes"])
 
-<<<<<<< HEAD
-# Checks for programs.
-=======
-
 # Checks for gcc toolchain (we rely on some atomic builtins for now).
->>>>>>> c95c3aea
 AC_PROG_CXX([g++])
 AC_PROG_CC([gcc])
 
