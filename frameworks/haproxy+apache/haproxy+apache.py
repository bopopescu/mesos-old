--- conflicted
+++ resolved
@@ -2,13 +2,6 @@
 
 import mesos
 import mesos_pb2
-<<<<<<< HEAD
-import os
-import sys
-import time
-=======
-
->>>>>>> 802f1b52
 import httplib
 import os
 import pickle
@@ -19,15 +12,6 @@
 import time
 
 from argparse import ArgumentParser
-<<<<<<< HEAD
-from subprocess import *
-from socket import gethostname
-
-class ApacheWebFWScheduler(mesos.Scheduler):
-  def __init__(self, min_servers, start_threshold, kill_threshold, 
-               haproxy_exe, memory_required, cpu_required, monitor_server,
-               server_port, apachectl_exe):
-=======
 from socket import gethostname
 
 class HaproxyFWScheduler(mesos.Scheduler):
@@ -35,17 +19,10 @@
                haproxy_exe, haproxy_config_template,
                memory_required, cpu_required, monitor_server,
                httpd_exe, httpd_args, slave_port):
->>>>>>> 802f1b52
     self.min_servers = min_servers
     self.start_threshold = start_threshold
     self.kill_threshold = kill_threshold
     self.haproxy_exe = haproxy_exe
-<<<<<<< HEAD
-    self.apachectl_exe = apachectl_exe
-    self.server_port = server_port
-    self.cpu_required = cpu_required
-    self.memory_required = memory_required
-=======
     self.haproxy_config_template = haproxy_config_template
     self.apahcectl_args = httpd_args
     self.cpu_required = cpu_required
@@ -54,7 +31,6 @@
     self.httpd_exe = httpd_exe
     self.httpd_args = httpd_args
     self.slave_port = slave_port
->>>>>>> 802f1b52
     self.resources = [
         mesos_pb2.Resource(
           name='cpus',
@@ -72,16 +48,10 @@
     self.reconfigs = 0
     self.servers = {}
     self.overloaded = False
-<<<<<<< HEAD
-    self.monitor_server = monitor_server
-
-  def registered(self, driver, fid, masterInfo):
-=======
     self.driver = None
 
 
   def registered(self, driver, fid, master_info):
->>>>>>> 802f1b52
     print "Mesos haproxy+apache scheduler registered as framework #%s" % fid
     self.driver = driver
 
@@ -93,17 +63,6 @@
   def getExecutorInfo(self):
     execPath = os.path.join(os.getcwd(), "startapache.sh")
     environment = mesos_pb2.Environment()
-<<<<<<< HEAD
-    apachectl_var = environment.variables.add()
-    apachectl_var.name = 'APACHECTL'
-    apachectl_var.value = self.apachectl_exe
-    return mesos_pb2.ExecutorInfo(
-        executor_id=mesos_pb2.ExecutorID(value='default'),
-        command=mesos_pb2.CommandInfo(
-          value=execPath,
-          environment=environment)
-        )
-=======
     httpd_var = environment.variables.add()
     httpd_var.name = 'HTTPD'
     httpd_var.value = self.httpd_exe
@@ -117,7 +76,6 @@
         executor_id=mesos_pb2.ExecutorID(value='default'),
         command=mesos_pb2.CommandInfo(
           value=execPath, environment=environment))
->>>>>>> 802f1b52
 
 
   def reconfigure(self):
@@ -129,12 +87,6 @@
           config.write(line)
       for id, host in self.servers.iteritems():
         config.write("       ")
-<<<<<<< HEAD
-        config.write("server %d %s:%d check\n" % (int(id), host, self.server_port))
-
-    cmd = []
-    if self.haproxy != -1:
-=======
         config.write("server %d %s:%d check\n" %
                      (int(id), host, self.slave_port))
 
@@ -142,7 +94,6 @@
     old_haproxy = None
     if self.haproxy is not None:
       old_haproxy = self.haproxy
->>>>>>> 802f1b52
       cmd = [self.haproxy_exe,
              "-f",
              name,
@@ -154,11 +105,7 @@
              name]
 
     print "about to run ", cmd
-<<<<<<< HEAD
-    self.haproxy = Popen(cmd, shell = False)
-=======
     self.haproxy = subprocess.Popen(cmd, shell = False)
->>>>>>> 802f1b52
     self.reconfigs += 1
     if old_haproxy is not None:
       old_haproxy.wait()
@@ -191,12 +138,8 @@
         td.name = 'webserver'
         td.task_id.value = str(self.id)
         td.slave_id.MergeFrom(offer.slave_id)
-<<<<<<< HEAD
-        td.executor.MergeFrom(self.getExecutorInfo(driver))
-=======
         td.executor.MergeFrom(self.getExecutorInfo())
         td.data = str(self.slave_port)
->>>>>>> 802f1b52
         cpus = td.resources.add()
         cpus.name = 'cpus'
         cpus.type = mesos_pb2.Value.SCALAR
@@ -275,7 +218,6 @@
       self.driver.killTask(id)
   
   def monitor(self):
-<<<<<<< HEAD
     print "in MONITOR()"
     while True:
       time.sleep(1)
@@ -318,103 +260,15 @@
             if len(lines) > self.min_servers:
               self.scaleDown(best_victim)
 
-=======
-    while True:
-      time.sleep(1)
-      if self.haproxy is not None and self.haproxy.poll() is not None:
-        print "haproxy died: returncode=", self.haproxy.returncode
-        if self.driver is not None:
-          self.driver.abort()
-        else:
-          sys.exit(1)
-      try:
-        conn = httplib.HTTPConnection(self.monitor_server)
-        conn.request("GET", "/stats;csv")
-        res = conn.getresponse()
-        if (res.status != 200):
-          print "haproxy response != 200"
-          continue
-        else:
-          data = res.read()
-          lines = data.split('\n')[2:-2]
-
-          data = data.split('\n')
-          data = data[1].split(',')
-
-          # According to the haproxy documentation, field 33 is the
-          # number of sessions per second and field 4 is the current
-          # session count.
-          #
-          # The first non-comment line of the CSV is the statistics for
-          # FRONTEND.
-
-          if int(data[33]) >= self.start_threshold:
-            self.scaleUp()
-          elif int(data[4]) <= self.kill_threshold:
-            minload, minid = (sys.maxint, 0)
-            for l in lines:
-              cols = l.split(',')
-              id = int(cols[1])
-              load = int(cols[4])
-              if load < minload:
-                minload = load
-                minid = id
-
-            if len(lines) > self.min_servers and minload == 0:
-              self.scaleDown(minid)
-
->>>>>>> 802f1b52
           conn.close()
       except Exception, e:
         print "exception in monitor(): ", e
         continue
-<<<<<<< HEAD
     print "done in MONITOR()"
-=======
->>>>>>> 802f1b52
 
 
 
 if __name__ == "__main__":
-<<<<<<< HEAD
-  parser = ArgumentParser(usage = "Usage: %prog mesos_master")
-  parser.add_argument('--monitor_server', type=str)
-  parser.add_argument('--master', type=str)
-  parser.add_argument('--name', type=str, default='haproxy+apache')
-  parser.add_argument('--start_threshold', type=float, default=25.0)
-  parser.add_argument('--kill_threshold', type=float, default=5.0)
-  parser.add_argument('--haproxy_exe', type=str,
-                      default='/root/haproxy-1.3.20/haproxy')
-  parser.add_argument('--min_servers', type=int, default=1)
-  parser.add_argument('--apachectl_exe', type=str)
-  parser.add_argument('--memory_required', type=float, default=1024.0)
-  parser.add_argument('--cpu_required', type=float, default=1.0)
-  parser.add_argument('--server_port', type=int, default=8888)
-
-  args = parser.parse_args()
-
-  print "sched = ApacheWebFWScheduler()"
-  sched = ApacheWebFWScheduler(
-      min_servers = args.min_servers,
-      start_threshold = args.start_threshold,
-      kill_threshold = args.kill_threshold,
-      haproxy_exe = args.haproxy_exe,
-      apachectl_exe = args.apachectl_exe,
-      cpu_required = args.cpu_required,
-      memory_required = args.memory_required,
-      monitor_server = args.monitor_server,
-      server_port = args.server_port)
-
-  print "Connecting to mesos master %s" % args.master
-  driver = mesos.MesosSchedulerDriver(sched, 
-      mesos_pb2.FrameworkInfo(
-        user='',
-        name=args.name),
-      args.master)
-
-
-  threading.Thread(target = sched.monitor, args=[]).start()
-=======
   parser = ArgumentParser()
   parser.add_argument('--monitor_server', type=str,
       help='host:port to connect to haproxy', default='localhost:80')
@@ -460,8 +314,6 @@
 
   threading.Thread(target = sched.monitor, args=[]).start()
 
->>>>>>> 802f1b52
-
   driver.run()
 
   print "Scheduler finished!"