--- conflicted
+++ resolved
@@ -391,31 +391,6 @@
         unassignedMaps + " unassigned");
 
     if (unassignedMaps < neededMaps) {
-<<<<<<< HEAD
-
-      // 0. check for a failed task to place.
-      for (JobInProgress job : jobs) {
-        if (job.failedMaps == null) continue;
-        for (TaskInProgress tip : job.failedMaps) {
-          if (!tip.hasFailedOnMachine(host)) {
-            return true;
-          }
-        }
-      }
-      
-      /*
-      // Figure out what locality level to allow using delay scheduling
-      long now = System.currentTimeMillis();
-      if (lastCanLaunchMapTime == -1)
-        lastCanLaunchMapTime = now;
-      int maxLevel; // Cache level to search for maps in
-      if (lastMapWasLocal) {
-        timeWaitedForLocalMap += now - lastCanLaunchMapTime;
-        if (timeWaitedForLocalMap >= localityWait) {
-          maxLevel = Integer.MAX_VALUE;
-        } else {
-          maxLevel = 1;
-=======
       // 0. check for a failed map task to place. These tasks are not included
       // in the "normal" lists of tasks in the JobInProgress object.
       for (JobInProgress job: jobs) {
@@ -426,7 +401,6 @@
               return true;
             }
           }
->>>>>>> 6feddc18
         }
       }
 
