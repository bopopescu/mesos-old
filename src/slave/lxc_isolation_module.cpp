--- conflicted
+++ resolved
@@ -311,12 +311,9 @@
   string property;
   uint64_t value;
 
-<<<<<<< HEAD
-=======
-  double cpu = resources.get("cpus", Value::Scalar()).value();
+  double cpu = resources.expectedResources.get("cpus", Value::Scalar()).value();
   int32_t cpu_shares = max((int32_t)(CPU_SHARES_PER_CPU * cpu), MIN_CPU_SHARES);
 
->>>>>>> 75bf5285
   property = "cpu.shares";
   value = computeCpuShares(info);
 
