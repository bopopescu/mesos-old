/**
 * Licensed to the Apache Software Foundation (ASF) under one
 * or more contributor license agreements.  See the NOTICE file
 * distributed with this work for additional information
 * regarding copyright ownership.  The ASF licenses this file
 * to you under the Apache License, Version 2.0 (the
 * "License"); you may not use this file except in compliance
 * with the License.  You may obtain a copy of the License at
 *
 *     http://www.apache.org/licenses/LICENSE-2.0
 *
 * Unless required by applicable law or agreed to in writing, software
 * distributed under the License is distributed on an "AS IS" BASIS,
 * WITHOUT WARRANTIES OR CONDITIONS OF ANY KIND, either express or implied.
 * See the License for the specific language governing permissions and
 * limitations under the License.
 */

#ifndef __SLAVE_HPP__
#define __SLAVE_HPP__

#include <process/http.hpp>
#include <process/process.hpp>
#include <process/protobuf.hpp>

#include <stout/hashmap.hpp>
#include <stout/os.hpp>
#include <stout/path.hpp>
#include <stout/uuid.hpp>

#include "slave/constants.hpp"
#include "slave/flags.hpp"
#include "slave/gc.hpp"
#include "slave/http.hpp"
#include "slave/isolation_module.hpp"

#include "common/attributes.hpp"
#include "common/resources.hpp"
#include "common/type_utils.hpp"

#include "files/files.hpp"

#include "messages/messages.hpp"


namespace mesos {
namespace internal {
namespace slave {

using namespace process;

// Some forward declarations.
struct Executor;
struct Framework;


class Slave : public ProtobufProcess<Slave>
{
public:
  Slave(const Resources& resources,
        bool local,
        IsolationModule* isolationModule);

  Slave(const flags::Flags<logging::Flags, slave::Flags>& flags,
        bool local,
        IsolationModule *isolationModule);

  Slave(const std::string& name,
        const Resources& resources,
        const Flags& flags,
        bool local,
        IsolationModule* isolationModule);

  virtual ~Slave();

  void shutdown();

  void newMasterDetected(const UPID& pid);
  void noMasterDetected();
  void masterDetectionFailure();
  void registered(const SlaveID& slaveId);
  void reregistered(const SlaveID& slaveId);
  void doReliableRegistration();
  void runTask(const FrameworkInfo& frameworkInfo,
               const FrameworkID& frameworkId,
               const std::string& pid,
               const TaskInfo& task);
  void killTask(const FrameworkID& frameworkId,
                const TaskID& taskId);
  void shutdownFramework(const FrameworkID& frameworkId);
  void schedulerMessage(const SlaveID& slaveId,
			const FrameworkID& frameworkId,
			const ExecutorID& executorId,
			const std::string& data);
  void updateFramework(const FrameworkID& frameworkId,
                       const std::string& pid);
  void statusUpdateAcknowledgement(const SlaveID& slaveId,
                                   const FrameworkID& frameworkId,
                                   const TaskID& taskId,
                                   const std::string& uuid);
  void registerExecutor(const FrameworkID& frameworkId,
                        const ExecutorID& executorId);
  void statusUpdate(const StatusUpdate& update);
  void executorMessage(const SlaveID& slaveId,
                       const FrameworkID& frameworkId,
                       const ExecutorID& executorId,
                       const std::string& data);
  void queueUsageUpdates();
  void sendUsageUpdate(const UsageMessage& update);
  void ping(const UPID& from, const std::string& body);

  void statusUpdateTimeout(const FrameworkID& frameworkId, const UUID& uuid);

  StatusUpdate createStatusUpdate(const TaskID& taskId,
                                  const ExecutorID& executorId,
                                  const FrameworkID& frameworkId,
                                  TaskState taskState,
                                  const std::string& message);

  void executorStarted(const FrameworkID& frameworkId,
                       const ExecutorID& executorId,
                       pid_t pid);

  void executorExited(const FrameworkID& frameworkId,
                      const ExecutorID& executorId,
                      int status);

  void transitionLiveTask(const TaskID& taskId,
                          const ExecutorID& executorId,
                          const FrameworkID& frameworkId,
                          bool command_executor,
                          int status);

  void setFrameworkPriorities(const FrameworkPrioritiesMessage& priorities);


  void fetchStatistics(const FrameworkID& frameworkId,
                       const ExecutorID& executorId,
                       Option<ResourceStatistics> prev);

  void gotStatistics(const FrameworkID& frameworkId,
                     const ExecutorID& executorId,
                     Option<ResourceStatistics> prev,
                     Future<Option<ResourceStatistics> > future);

  // For testing.
  SlaveID getId() { return id; }
protected:
  virtual void initialize();
  virtual void finalize();
  virtual void exited(const UPID& pid);

  // Helper routine to lookup a framework.
  Framework* getFramework(const FrameworkID& frameworkId);

  // Shut down an executor. This is a two phase process. First, an
  // executor receives a shut down message (shut down phase), then
  // after a configurable timeout the slave actually forces a kill
  // (kill phase, via the isolation module) if the executor has not
  // exited.
  void shutdownExecutor(Framework* framework, Executor* executor);

  // Handle the second phase of shutting down an executor for those
  // executors that have not properly shutdown within a timeout.
  void shutdownExecutorTimeout(const FrameworkID& frameworkId,
                               const ExecutorID& executorId,
                               const UUID& uuid);

<<<<<<< HEAD
  // Schedules the executor directory for deletion after a timeout.
  void garbageCollectExecutorDir(const std::string& directory);

  // Schedules old slave directories under the given directory root
  // for deletion after a timeout.
  void garbageCollectSlaveDirs(const std::string& directory);

  // Actually deletes the directories.
  void garbageCollect(const std::list<std::string>& directories);
=======
//   // Create a new status update stream.
//   StatusUpdates* createStatusUpdateStream(const StatusUpdateStreamID& streamId,
//                                           const string& directory);

//   StatusUpdates* getStatusUpdateStream(const StatusUpdateStreamID& streamId);
>>>>>>> 75bf5285

  // Helper function for generating a unique work directory for this
  // framework/executor pair (non-trivial since a framework/executor
  // pair may be launched more than once on the same slave).
  std::string createUniqueWorkDirectory(const FrameworkID& frameworkId,
                                        const ExecutorID& executorId);

  void gotProgress(const FrameworkID& frameworkId,
                   const ExecutorID& executorId,
                   const Progress& progress);

private:
  // HTTP handlers, friends of the slave in order to access state,
  // they get invoked from within the slave so there is no need to
  // use synchronization mechanisms to protect state.
  friend Future<process::http::Response> http::vars(
      const Slave& slave,
      const process::http::Request& request);

  friend Future<process::http::Response> http::json::stats(
      const Slave& slave,
      const process::http::Request& request);

  friend Future<process::http::Response> http::json::state(
      const Slave& slave,
      const process::http::Request& request);

  const flags::Flags<logging::Flags, slave::Flags> flags;

  bool local;

  SlaveID id;
  SlaveInfo info;

  UPID master;

  Resources resources;
  Attributes attributes;

  hashmap<FrameworkID, Framework*> frameworks;

  IsolationModule* isolationModule;

  // Statistics (initialized in Slave::initialize).
  struct {
    uint64_t tasks[TaskState_ARRAYSIZE];
    uint64_t validStatusUpdates;
    uint64_t invalidStatusUpdates;
    uint64_t validFrameworkMessages;
    uint64_t invalidFrameworkMessages;
  } stats;

  double startTime;

  bool connected; // Flag to indicate if slave is registered.

  Files files;
  GarbageCollector gc;
};


// Information describing an executor (goes away if executor crashes).
struct Executor
{
  Executor(const FrameworkID& _frameworkId,
           const ExecutorInfo& _info,
           const std::string& _directory)
    : frameworkId(_frameworkId),
      info(_info),
      directory(_directory),
      id(_info.executor_id()),
      uuid(UUID::random()),
      pid(UPID()),
      shutdown(false),
      resources(_info.resources()) {}

  ~Executor()
  {
    // Delete the tasks.
    foreachvalue (Task* task, launchedTasks) {
      delete task;
    }
  }

  Task* addTask(const TaskInfo& task)
  {
    // The master should enforce unique task IDs, but just in case
    // maybe we shouldn't make this a fatal error.
    CHECK(!launchedTasks.contains(task.task_id()));

    Task *t = new Task();
    t->mutable_framework_id()->MergeFrom(frameworkId);
    t->set_state(TASK_STAGING);
    t->set_name(task.name());
    t->mutable_task_id()->MergeFrom(task.task_id());
    t->mutable_slave_id()->MergeFrom(task.slave_id());
    t->mutable_resources()->MergeFrom(task.resources());
    t->mutable_min_resources()->MergeFrom(task.min_resources());

    if (!task.has_command()) {
      t->mutable_executor_id()->MergeFrom(id);
    }

    launchedTasks[task.task_id()] = t;
    resources += task.resources();
    minResources += task.min_resources();
    return t;
  }

  void removeTask(const TaskID& taskId)
  {
    // Remove the task if it's queued.
    queuedTasks.erase(taskId);

    // Update the resources if it's been launched.
    if (launchedTasks.contains(taskId)) {
      Task* task = launchedTasks[taskId];
      foreach (const Resource& resource, task->resources()) {
        resources -= resource;
      }
      launchedTasks.erase(taskId);
      delete task;
    }
  }

  void updateTaskState(const TaskID& taskId, TaskState state)
  {
    if (launchedTasks.contains(taskId)) {
      launchedTasks[taskId]->set_state(state);
    }
  }

  const ExecutorID id;
  const ExecutorInfo info;

  const FrameworkID frameworkId;

  const std::string directory;

  const UUID uuid; // Distinguishes executor instances with same ExecutorID.

  UPID pid;

  bool shutdown; // Indicates if executor is being shut down.

  Resources resources; // Currently consumed resources.
  Resources minResources;

  ResourceHints isolationResources() {
    return ResourceHints(resources, minResources);
  }

  hashmap<TaskID, TaskInfo> queuedTasks;
  hashmap<TaskID, Task*> launchedTasks;

  Progress pendingProgress;
};


// Information about a framework.
struct Framework
{
  Framework(const FrameworkID& _id,
            const FrameworkInfo& _info,
            const UPID& _pid,
            const Flags& _flags)
    : id(_id),
      info(_info),
      pid(_pid),
      flags(_flags) {}

  ~Framework() {}

  // Returns an ExecutorInfo for a TaskInfo (possibly
  // constructing one if the task has a CommandInfo).
  ExecutorInfo getExecutorInfo(const TaskInfo& task)
  {
    CHECK(task.has_executor() != task.has_command());

    if (task.has_command()) {
      ExecutorInfo executor;

      // Prepare an executor id which includes information on the
      // command being launched.
      std::string id = "Task " + task.task_id().value() + " (";
      if (task.command().value().length() > 15) {
        id += task.command().value().substr(0, 12) + "...)";
      } else {
        id += task.command().value() + ")";
      }

      executor.mutable_executor_id()->set_value(id);

      // Now determine the path to the executor.
      Try<std::string> path = os::realpath(
          path::join(flags.launcher_dir, "mesos-executor"));

      if (path.isSome()) {
        executor.mutable_command()->set_value(path.get());
      } else {
        executor.mutable_command()->set_value(
            "echo '" + path.error() + "'; exit 1");
      }

      // TODO(benh): Set some resources for the executor so that a task
      // doesn't end up getting killed because the amount of resources of
      // the executor went over those allocated. Note that this might mean
      // that the number of resources on the machine will actually be
      // slightly oversubscribed, so we'll need to reevaluate with respect
      // to resources that can't be oversubscribed.
      return executor;
    } else {
      CHECK(task.executor().has_executor_id());
    }

    return task.executor();
  }

  Executor* createExecutor(const ExecutorInfo& executorInfo,
                           const std::string& directory)
  {
    Executor* executor = new Executor(id, executorInfo, directory);
    CHECK(!executors.contains(executorInfo.executor_id()));
    executors[executorInfo.executor_id()] = executor;
    return executor;
  }

  void destroyExecutor(const ExecutorID& executorId)
  {
    if (executors.contains(executorId)) {
      Executor* executor = executors[executorId];
      executors.erase(executorId);
      delete executor;
    }
  }

  Executor* getExecutor(const ExecutorID& executorId)
  {
    if (executors.contains(executorId)) {
      return executors[executorId];
    }

    return NULL;
  }

  Executor* getExecutor(const TaskID& taskId)
  {
    foreachvalue (Executor* executor, executors) {
      if (executor->queuedTasks.contains(taskId) ||
          executor->launchedTasks.contains(taskId)) {
        return executor;
      }
    }

    return NULL;
  }

  const FrameworkID id;
  const FrameworkInfo info;

  UPID pid;

  const Flags flags;

  // Current running executors.
  hashmap<ExecutorID, Executor*> executors;

  // Status updates keyed by uuid.
  hashmap<UUID, StatusUpdate> updates;
};

} // namespace slave {
} // namespace internal {
} // namespace mesos {

#endif // __SLAVE_HPP__<|MERGE_RESOLUTION|>--- conflicted
+++ resolved
@@ -166,24 +166,6 @@
                                const ExecutorID& executorId,
                                const UUID& uuid);
 
-<<<<<<< HEAD
-  // Schedules the executor directory for deletion after a timeout.
-  void garbageCollectExecutorDir(const std::string& directory);
-
-  // Schedules old slave directories under the given directory root
-  // for deletion after a timeout.
-  void garbageCollectSlaveDirs(const std::string& directory);
-
-  // Actually deletes the directories.
-  void garbageCollect(const std::list<std::string>& directories);
-=======
-//   // Create a new status update stream.
-//   StatusUpdates* createStatusUpdateStream(const StatusUpdateStreamID& streamId,
-//                                           const string& directory);
-
-//   StatusUpdates* getStatusUpdateStream(const StatusUpdateStreamID& streamId);
->>>>>>> 75bf5285
-
   // Helper function for generating a unique work directory for this
   // framework/executor pair (non-trivial since a framework/executor
   // pair may be launched more than once on the same slave).
