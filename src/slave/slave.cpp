--- conflicted
+++ resolved
@@ -210,18 +210,16 @@
       "Amount of time (in seconds) to wait for an executor to shut down\n",
       EXECUTOR_SHUTDOWN_TIMEOUT_SECONDS);
 
-<<<<<<< HEAD
   configurator->addOption<bool>(
       "no_create_work_dir",
       "Do not create work directories. (Likely to break any real "
       "deployments.)");
-=======
+  
   configurator->addOption<double>(
       "gc_timeout_hours",
       "Amount of time (in hours) to wait before cleaning up \n"
       "executor directories\n",
       GC_TIMEOUT_HOURS);
->>>>>>> 8d10a0c1
 }
 
 
