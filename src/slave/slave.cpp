--- conflicted
+++ resolved
@@ -126,18 +126,20 @@
 
 Slave::Slave(const std::string& name,
              const Resources& _resources,
-             const Configuration& _conf,
+             const Flags& _flags,
              bool _local,
              IsolationModule* _isolationModule)
   : ProcessBase(name),
     resources(_resources),
     local(_local),
-    conf(_conf),
+    flags(_flags),
     isolationModule(_isolationModule)
 {
-  attributes =
-    Attributes::parse(conf.get<string>("attributes", ""));
-}
+  if (flags.attributes.isSome()) {
+    attributes = Attributes::parse(flags.attributes.get());
+  }
+}
+
 Slave::~Slave()
 {
   // TODO(benh): Shut down frameworks?
@@ -154,62 +156,6 @@
 }
 
 
-<<<<<<< HEAD
-void Slave::registerOptions(Configurator* configurator)
-{
-  // TODO(benh): Is there a way to specify units for the resources?
-  configurator->addOption<string>(
-      "resources",
-      "Total consumable resources per slave\n");
-
-  configurator->addOption<string>(
-      "attributes",
-      "Attributes of machine\n");
-
-  configurator->addOption<string>(
-      "work_dir",
-      "Where to place framework work directories\n"
-      "(default: /tmp/mesos)");
-
-  configurator->addOption<string>(
-      "hadoop_home",
-      "Where to find Hadoop installed (for\n"
-      "fetching framework executors from HDFS)\n"
-      "(default: look for HADOOP_HOME in\n"
-      "environment or find hadoop on PATH)");
-
-  configurator->addOption<bool>(
-      "switch_user",
-      "Whether to run tasks as the user who\n"
-      "submitted them rather than the user running\n"
-      "the slave (requires setuid permission)",
-      true);
-
-  configurator->addOption<string>(
-      "frameworks_home",
-      "Directory prepended to relative executor\n"
-      "paths (no default)");
-
-  configurator->addOption<double>(
-      "executor_shutdown_timeout_seconds",
-      "Amount of time (in seconds) to wait for an executor to shut down\n",
-      EXECUTOR_SHUTDOWN_TIMEOUT_SECONDS);
-
-  configurator->addOption<bool>(
-      "no_create_work_dir",
-      "Do not create work directories. (Likely to break any real "
-      "deployments.)");
-  
-  configurator->addOption<double>(
-      "gc_timeout_hours",
-      "Amount of time (in hours) to wait before cleaning up \n"
-      "executor directories\n",
-      GC_TIMEOUT_HOURS);
-}
-
-
-=======
->>>>>>> 091e1042
 void Slave::initialize()
 {
   LOG(INFO) << "Slave started on " << string(self()).substr(6);
@@ -342,17 +288,10 @@
   install("PING", &Slave::ping);
 
   // Setup some HTTP routes.
-<<<<<<< HEAD
-  route("vars", bind(&http::vars, cref(*this), params::_1));
-  route("stats.json", bind(&http::json::stats, cref(*this), params::_1));
-  route("state.json", bind(&http::json::state, cref(*this), params::_1));
-
-  delay(1.0, self(), &Slave::queueUsageUpdates);
-=======
   route("/vars", bind(&http::vars, cref(*this), params::_1));
   route("/stats.json", bind(&http::json::stats, cref(*this), params::_1));
   route("/state.json", bind(&http::json::state, cref(*this), params::_1));
->>>>>>> 091e1042
+  delay(1.0, self(), &Slave::queueUsageUpdates);
 }
 
 
@@ -1205,7 +1144,7 @@
 
   for (int i = 0; i < INT_MAX; i++) {
     out << i;
-    if (conf.get<bool>("no_create_work_dir", false)) {
+    if (flags.no_create_work_dir) {
       return out.str();
     }
     VLOG(1) << "Checking if " << out.str() << " already exists";
