--- conflicted
+++ resolved
@@ -97,7 +97,6 @@
         "cleaning up executor directories",
         GC_TIMEOUT_HOURS);
 
-<<<<<<< HEAD
     add(&Flags::no_create_work_dir,
         "no_create_work_dir",
         "Do not create work directories. (Likely to break any real "
@@ -151,23 +150,17 @@
         "Enforce cgroup CPU shares (at all)",
         true);
 
-    add(&Flags::cgroup_hierarchy,
-        "cgroup_hierarchy",
-        "Root of cgroup mounts",
-        "/cgroup");
-
     add(&Flags::cgroup_oom_policy,
         "cgroup_oom_policy",
         "OOM kill policy for cgroups isolation module (kill, kill-priority)",
         "kill");
-=======
+
 #ifdef __linux__
     add(&Flags::cgroups_hierarchy_root,
         "cgroups_hierarchy_root",
         "The path to the cgroups hierarchy root\n",
         "/cgroups");
 #endif
->>>>>>> 75bf5285
   }
 
   Option<std::string> resources;
@@ -181,7 +174,6 @@
   std::string frameworks_home;  // TODO(benh): Make an Option.
   double executor_shutdown_timeout_seconds;
   double gc_timeout_hours;
-<<<<<<< HEAD
   bool no_create_work_dir;
 
   // XXX added
@@ -196,14 +188,11 @@
   bool cgroup_outer_container_memory_ratio;
   bool cgroup_enforce_memory_limits;
   bool cgroup_enforce_cpu_limits;
-  std::string cgroup_hierarchy;
 
   std::string cgroup_oom_policy;
-=======
 #ifdef __linux__
   std::string cgroups_hierarchy_root;
 #endif
->>>>>>> 75bf5285
 };
 
 } // namespace mesos {
