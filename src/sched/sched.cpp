--- conflicted
+++ resolved
@@ -166,16 +166,11 @@
         &FrameworkErrorMessage::message);
   }
 
-<<<<<<< HEAD
-  virtual ~SchedulerProcess() {
-    LOG(INFO) << "~SchedulerProcess (" << (void*) this << " " << framework.id() << ")";
-=======
   virtual void finalize()
   {
     if (detector.isSome()) {
       MasterDetector::destroy(detector.get());
     }
->>>>>>> 091e1042
   }
 
   void newMasterDetected(const UPID& pid)
@@ -764,26 +759,7 @@
     return status;
   }
 
-<<<<<<< HEAD
-  // TODO(benh): Check the user the framework wants to run tasks as,
-  // see if the current user can switch to that user, or via an
-  // authentication module ensure this is acceptable.
-
-  // Set up framework info.
-  framework.set_allocates_min(scheduler->allocatesMin());
-  // If no user specified, just use the current user.
-  if (framework.user() == "") {
-    framework.set_user(utils::os::user());
-  }
-
-  CHECK(process == NULL);
-
-  // TODO(benh): Consider using a libprocess Latch rather than a
-  // pthread mutex and condition variable for signaling.
-  process = new SchedulerProcess(this, scheduler, framework, &mutex, &cond);
-=======
   CHECK(process != NULL);
->>>>>>> 091e1042
 
   spawn(process);
 
