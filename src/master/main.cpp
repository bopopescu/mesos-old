/**
 * Licensed to the Apache Software Foundation (ASF) under one
 * or more contributor license agreements.  See the NOTICE file
 * distributed with this work for additional information
 * regarding copyright ownership.  The ASF licenses this file
 * to you under the Apache License, Version 2.0 (the
 * "License"); you may not use this file except in compliance
 * with the License.  You may obtain a copy of the License at
 *
 *     http://www.apache.org/licenses/LICENSE-2.0
 *
 * Unless required by applicable law or agreed to in writing, software
 * distributed under the License is distributed on an "AS IS" BASIS,
 * WITHOUT WARRANTIES OR CONDITIONS OF ANY KIND, either express or implied.
 * See the License for the specific language governing permissions and
 * limitations under the License.
 */

#include "boost/scoped_ptr.hpp"

#include "common/build.hpp"
#include "common/logging.hpp"
#include "common/try.hpp"
#include "common/utils.hpp"

#include "configurator/configurator.hpp"

#include "detector/detector.hpp"

#include "master/allocator.hpp"
<<<<<<< HEAD
#include "master/allocator_factory.hpp"
#include "master/simple_allocator.hpp"
=======
#include "master/dominant_share_allocator.hpp"
>>>>>>> 42951149
#include "master/master.hpp"
#include "master/webui.hpp"

#include "usage_log/usage_log.hpp"

using namespace mesos::internal;
using namespace mesos::internal::master;

using mesos::internal::usage_log::UsageRecorder;
using mesos::internal::usage_log::UsageLogWriter;
using mesos::internal::usage_log::BinaryFileUsageLogWriter;

using std::cerr;
using std::endl;
using std::string;


void usage(const char* argv0, const Configurator& configurator)
{
  cerr << "Usage: " << utils::os::basename(argv0) << " [...]" << endl
       << endl
       << "Supported options:" << endl
       << configurator.getUsage();
}


int main(int argc, char **argv)
{
  GOOGLE_PROTOBUF_VERIFY_VERSION;

  Configurator configurator;

  logging::registerOptions(&configurator);

  Master::registerOptions(&configurator);

  // The following options are executable specific (e.g., since we
  // only have one instance of libprocess per execution, we only want
  // to advertise the port and ip option once, here).
  configurator.addOption<int>("port", 'p', "Port to listen on", 5050);
  configurator.addOption<string>("ip", "IP address to listen on");
#ifdef MESOS_WEBUI
  configurator.addOption<int>("webui_port", "Web UI port", 8080);
#endif
  configurator.addOption<std::string>(
      "usage_log_file",
      "file to write (binary) usage log to",
      "");
  configurator.addOption<string>(
      "zk",
      "ZooKeeper URL (used for leader election amongst masters)\n"
      "May be one of:\n"
      "  zk://host1:port1,host2:port2,.../path\n"
      "  zk://username:password@host1:port1,host2:port2,.../path\n"
      "  file://path/to/file (where file contains one of the above)");

  if (argc == 2 && string("--help") == argv[1]) {
    usage(argv[0], configurator);
    exit(1);
  }

  Configuration conf;
  try {
    conf = configurator.load(argc, argv);
  } catch (ConfigurationException& e) {
    cerr << "Configuration error: " << e.what() << endl;
    exit(1);
  }

  if (conf.contains("port")) {
    utils::os::setenv("LIBPROCESS_PORT", conf["port"]);
  }

  if (conf.contains("ip")) {
    utils::os::setenv("LIBPROCESS_IP", conf["ip"]);
  }

  // Initialize libprocess.
  process::initialize("master");

  logging::initialize(argv[0], conf);

  string zk = conf.get<std::string>("zk", "");

  LOG(INFO) << "Build: " << build::DATE << " by " << build::USER;
  LOG(INFO) << "Starting Mesos master";

<<<<<<< HEAD
  if (chdir(dirname(argv[0])) != 0) {
    fatalerror("Could not chdir into %s", dirname(argv[0]));
  }

  string allocatorName = conf.get<std::string>("allocator", "simple");
  Allocator* allocator = AllocatorFactory::instantiate(allocatorName, NULL);
=======
  Allocator* allocator = new DominantShareAllocator();
>>>>>>> 42951149

  Master* master = new Master(allocator, conf);
  process::spawn(master);

  bool quiet = conf.get<bool>("quiet", false);

  Try<MasterDetector*> detector =
    MasterDetector::create(zk, master->self(), true, quiet);

  CHECK(detector.isSome())
    << "Failed to create a master detector: " << detector.error();

  string usageLog = conf.get<std::string>("usage_log_file", "");
  boost::scoped_ptr<UsageRecorder> usageRecorder;
  if (usageLog != "") {
    UsageLogWriter *logWriter = new BinaryFileUsageLogWriter(usageLog);
    usageRecorder.reset(new UsageRecorder(logWriter, master->self(), 1.0));
    process::spawn(usageRecorder.get());
  }

#ifdef MESOS_WEBUI
  webui::start(master->self(), conf);
#endif

  process::wait(master->self());
  delete master;
  delete allocator;

  MasterDetector::destroy(detector.get());

  return 0;
}<|MERGE_RESOLUTION|>--- conflicted
+++ resolved
@@ -28,12 +28,8 @@
 #include "detector/detector.hpp"
 
 #include "master/allocator.hpp"
-<<<<<<< HEAD
 #include "master/allocator_factory.hpp"
-#include "master/simple_allocator.hpp"
-=======
 #include "master/dominant_share_allocator.hpp"
->>>>>>> 42951149
 #include "master/master.hpp"
 #include "master/webui.hpp"
 
@@ -121,16 +117,12 @@
   LOG(INFO) << "Build: " << build::DATE << " by " << build::USER;
   LOG(INFO) << "Starting Mesos master";
 
-<<<<<<< HEAD
   if (chdir(dirname(argv[0])) != 0) {
     fatalerror("Could not chdir into %s", dirname(argv[0]));
   }
 
-  string allocatorName = conf.get<std::string>("allocator", "simple");
-  Allocator* allocator = AllocatorFactory::instantiate(allocatorName, NULL);
-=======
-  Allocator* allocator = new DominantShareAllocator();
->>>>>>> 42951149
+  string allocatorName = conf.get<std::string>("allocator", "drf");
+  Allocator* allocator = AllocatorFactory::instantiate(allocatorName, conf);
 
   Master* master = new Master(allocator, conf);
   process::spawn(master);
