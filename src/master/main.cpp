--- conflicted
+++ resolved
@@ -16,13 +16,10 @@
  * limitations under the License.
  */
 
-<<<<<<< HEAD
 #include "boost/scoped_ptr.hpp"
-=======
 #include <stout/os.hpp>
 #include <stout/stringify.hpp>
 #include <stout/try.hpp>
->>>>>>> 091e1042
 
 #include "common/build.hpp"
 
@@ -69,40 +66,6 @@
 {
   GOOGLE_PROTOBUF_VERIFY_VERSION;
 
-<<<<<<< HEAD
-  Configurator configurator;
-
-  logging::registerOptions(&configurator);
-
-  Master::registerOptions(&configurator);
-
-  // The following options are executable specific (e.g., since we
-  // only have one instance of libprocess per execution, we only want
-  // to advertise the port and ip option once, here).
-  configurator.addOption<int>("port", 'p', "Port to listen on", 5050);
-  configurator.addOption<string>("ip", "IP address to listen on");
-#ifdef MESOS_WEBUI
-  configurator.addOption<int>("webui_port", "Web UI port", 8080);
-#endif
-  configurator.addOption<std::string>(
-      "usage_log_file",
-      "file to write (binary) usage log to",
-      "");
-  configurator.addOption<string>(
-      "zk",
-      "ZooKeeper URL (used for leader election amongst masters)\n"
-      "May be one of:\n"
-      "  zk://host1:port1,host2:port2,.../path\n"
-      "  zk://username:password@host1:port1,host2:port2,.../path\n"
-      "  file://path/to/file (where file contains one of the above)");
-
-  if (argc == 2 && string("--help") == argv[1]) {
-    usage(argv[0], configurator);
-    exit(1);
-  }
-
-  Configuration conf;
-=======
   flags::Flags<logging::Flags, master::Flags> flags;
 
   // The following flags are executable specific (e.g., since we only
@@ -132,7 +95,6 @@
 
   Configurator configurator(flags);
   Configuration configuration;
->>>>>>> 091e1042
   try {
     configuration = configurator.load(argc, argv);
   } catch (ConfigurationException& e) {
@@ -166,8 +128,7 @@
     fatalerror("Could not chdir into %s", dirname(argv[0]));
   }
 
-  string allocatorName = conf.get<std::string>("allocator", "drf");
-  Allocator* allocator = AllocatorFactory::instantiate(allocatorName, conf);
+  Allocator* allocator = AllocatorFactory::instantiate(flags.allocator, configuration);
 
   Master* master = new Master(allocator, flags);
   process::spawn(master);
@@ -178,7 +139,7 @@
   CHECK(detector.isSome())
     << "Failed to create a master detector: " << detector.error();
 
-  string usageLog = conf.get<std::string>("usage_log_file", "");
+  string usageLog = flags.usage_log_file;
   boost::scoped_ptr<UsageRecorder> usageRecorder;
   if (usageLog != "") {
     UsageLogWriter *logWriter = new BinaryFileUsageLogWriter(usageLog);
