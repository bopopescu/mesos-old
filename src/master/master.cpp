--- conflicted
+++ resolved
@@ -763,12 +763,6 @@
                          const vector<TaskInfo>& tasks,
                          const Filters& filters)
 {
-<<<<<<< HEAD
-  LOG(INFO) << "Received reply for offer " << offerId
-            << " from " << frameworkId;
-
-=======
->>>>>>> 75bf5285
   Framework* framework = getFramework(frameworkId);
   if (framework != NULL) {
     // TODO(benh): Support offer "hoarding" and allow multiple offers
@@ -1396,13 +1390,13 @@
       }
     }
 
-<<<<<<< HEAD
     foreach (const Resource& resource, task.min_resources()) {
       if (!Resources::isAllocatable(resource)) {
         // TODO(benh): Send back the invalid resources?
         return TaskInfoError::some("Task uses invalid resources");
       }
-=======
+    }
+
     // Check if this task uses more resources than offered.
     Resources taskResources = task.resources();
 
@@ -1413,7 +1407,6 @@
                    << offer->resources();
 
       return TaskInfoError::some("Task uses more resources than offered");
->>>>>>> 75bf5285
     }
 
     ResourceHints taskResources;
@@ -1430,41 +1423,16 @@
         }
       }
 
-      /* TODO(charles): add min_resources to executroInfo
-      foreach (const Resource& resource, executorInfo.resources()) {
-        if (!Resources::isAllocatable(resource)) {
-          // TODO(benh): Send back the invalid resources?
-<<<<<<< HEAD
-          return TaskInfoError::some(
-              "Task's executor uses invalid resources");
-=======
-          LOG(WARNING) << "Executor for task " << task.task_id()
-                       << " uses invalid resources " << resource;
-          return TaskInfoError::some("Task's executor uses invalid resources");
->>>>>>> 75bf5285
-        }
-      }
-      */
-
       // Check if this task's executor is running, and if not check if
       // the task + the executor use more resources than offered.
       if (!executors.contains(task.executor().executor_id())) {
         if (!slave->hasExecutor(framework->id, task.executor().executor_id())) {
-<<<<<<< HEAD
           taskResources += ResourceHints::forExecutorInfo(task.executor());
           if (!((usedResources + taskResources) <= ResourceHints::forOffer(*offer))) {
             LOG(WARNING) << "Task " << task.task_id() << " attempted to use "
                          << taskResources << " combined with already used "
                          << usedResources << " is greater than offered "
                          << offer->resources();
-=======
-          taskResources += task.executor().resources();
-          if (!((usedResources + taskResources) <= offer->resources())) {
-            LOG(WARNING) << "Task " << task.task_id() << " + executor attempted"
-                         << " to use " << taskResources << " combined with"
-                         << " already used " << usedResources << " is greater"
-                         << " than offered " << offer->resources();
->>>>>>> 75bf5285
 
             return TaskInfoError::some(
                 "Task + executor uses more resources than offered");
@@ -1534,7 +1502,6 @@
                           const vector<TaskInfo>& _tasks,
                           const Filters& filters)
 {
-<<<<<<< HEAD
   ResourceHints usedResources; // Accumulated resources used from this offer.
   vector<Task*> launchedTasks;
 
@@ -1551,15 +1518,10 @@
     }
   }
 
-  LOG(INFO) << "processing " << tasks.size() << " tasks";
-=======
   VLOG(1) << "Processing reply for offer " << offer->id()
           << " on slave " << slave->id
           << " (" << slave->info.hostname() << ")"
           << " for framework " << framework->id;
-
-  Resources usedResources; // Accumulated resources used from this offer.
->>>>>>> 75bf5285
 
   // Create task visitors.
   list<TaskInfoVisitor*> visitors;
@@ -1827,10 +1789,6 @@
   foreachkey (const SlaveID& slaveId, executors) {
     Slave* slave = getSlave(slaveId);
     if (slave != NULL) {
-<<<<<<< HEAD
-      foreachvalue (const ExecutorInfo& executorInfo, executors[slaveId]) {
-        removeExecutor(slave, framework, executorInfo);
-=======
       foreachpair (const ExecutorID& executorId,
                    const ExecutorInfo& executorInfo,
                    framework->executors[slaveId]) {
@@ -1838,8 +1796,7 @@
                  framework->id,
                  slave->id,
                  executorInfo.resources());
-        slave->removeExecutor(framework->id, executorId);
->>>>>>> 75bf5285
+        removeExecutor(slave, framework, executorInfo);
       }
     }
   }
