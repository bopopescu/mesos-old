/**
 * Licensed to the Apache Software Foundation (ASF) under one
 * or more contributor license agreements.  See the NOTICE file
 * distributed with this work for additional information
 * regarding copyright ownership.  The ASF licenses this file
 * to you under the Apache License, Version 2.0 (the
 * "License"); you may not use this file except in compliance
 * with the License.  You may obtain a copy of the License at
 *
 *     http://www.apache.org/licenses/LICENSE-2.0
 *
 * Unless required by applicable law or agreed to in writing, software
 * distributed under the License is distributed on an "AS IS" BASIS,
 * WITHOUT WARRANTIES OR CONDITIONS OF ANY KIND, either express or implied.
 * See the License for the specific language governing permissions and
 * limitations under the License.
 */

#include <fstream>
#include <iomanip>
#include <list>
#include <sstream>

#include <process/delay.hpp>
#include <process/run.hpp>

#include "common/build.hpp"
#include "common/date_utils.hpp"
#include "common/logging.hpp"
#include "common/strings.hpp"
#include "common/utils.hpp"
#include "common/uuid.hpp"

#include "master/allocator.hpp"
#include "master/master.hpp"
#include "master/slaves_manager.hpp"

#include "usage_log/usage_log.pb.h"

namespace params = std::tr1::placeholders;

using std::list;
using std::string;
using std::vector;

using process::wait; // Necessary on some OS's to disambiguate.

using std::tr1::cref;
using std::tr1::bind;


namespace mesos {
namespace internal {
namespace master {

class WhitelistWatcher : public Process<WhitelistWatcher> {
public:
  WhitelistWatcher(const string& _path, Allocator* _allocator)
  : path(_path), allocator(_allocator) {}

protected:
  virtual void initialize()
  {
    watch();
  }

  void watch()
  {
    // Get the list of white listed slaves.
    Option<hashset<string> > whitelist;
    if (path == "*") { // Accept all slaves.
      LOG(WARNING) << "No whitelist given. Advertising offers for all slaves";
    } else {
      // Read from local file.
      // TODO(vinod): Add support for reading from ZooKeeper.
      CHECK(path.find("file://") == 0)
          << "File path " << path << " should start with file://";

      // TODO(vinod): Ensure this read is atomic w.r.t external
      // writes/updates to this file.
      Result<string> result = utils::os::read(path.substr(strlen("file://")));
      if (result.isError()) {
        LOG(ERROR) << "Error reading whitelist file "
                   << result.error() << ". Retrying";
        whitelist = lastWhitelist;
      } else if (result.isNone()) {
        LOG(WARNING) << "Empty whitelist file "
                     << path << ". No offers will be made!";
        whitelist = Option<hashset<string> >::some(hashset<string>());
      } else {
        hashset<string> hostnames;
        vector<string> lines = strings::split(result.get(), "\n");
        foreach (const string& hostname, lines) {
          hostnames.insert(hostname);
        }
        whitelist = Option<hashset<string> >::some(hostnames);
      }
    }

    // Send the whitelist to allocator, if necessary.
    if (whitelist != lastWhitelist) {
      dispatch(allocator, &Allocator::updateWhitelist, whitelist);
    }

    // Check again.
    lastWhitelist = whitelist;
    delay(WATCH_TIMEOUT, self(), &WhitelistWatcher::watch);
  }

private:
  Allocator* allocator;
  const string path;
  Option<hashset<string> > lastWhitelist;
};


class SlaveObserver : public Process<SlaveObserver>
{
public:
  SlaveObserver(const UPID& _slave,
                const SlaveInfo& _slaveInfo,
                const SlaveID& _slaveId,
                const PID<Master>& _master)
    : slave(_slave),
      slaveInfo(_slaveInfo),
      slaveId(_slaveId),
      master(_master),
      timeouts(0),
      pinged(false)
  {
    install("PONG", &SlaveObserver::pong);
  }

protected:
  virtual void initialize()
  {
    send(slave, "PING");
    pinged = true;
    delay(SLAVE_PONG_TIMEOUT, self(), &SlaveObserver::timeout);
  }

  void pong(const UPID& from, const string& body)
  {
    timeouts = 0;
    pinged = false;
  }

  void timeout()
  {
    if (pinged) { // So we haven't got back a pong yet ...
      if (++timeouts >= MAX_SLAVE_TIMEOUTS) {
        deactivate();
        return;
      }
    }

    send(slave, "PING");
    pinged = true;
    delay(SLAVE_PONG_TIMEOUT, self(), &SlaveObserver::timeout);
  }

  void deactivate()
  {
    dispatch(master, &Master::deactivatedSlaveHostnamePort,
             slaveInfo.hostname(), slave.port);
  }

private:
  const UPID slave;
  const SlaveInfo slaveInfo;
  const SlaveID slaveId;
  const PID<Master> master;
  int timeouts;
  bool pinged;
};


// Performs slave registration asynchronously. There are two means of
// doing this, one first tries to add this slave to the slaves
// manager, while the other one simply tells the master to add the
// slave.
struct SlaveRegistrar
{
  static void run(Slave* slave, const PID<Master>& master)
  {
    // TODO(benh): Do a reverse lookup to ensure IP maps to
    // hostname, or check credentials of this slave.
    dispatch(master, &Master::addSlave, slave, false);
  }

  static bool run(Slave* slave,
                  const PID<Master>& master,
                  const PID<SlavesManager>& slavesManager)
  {
    Future<bool> added = dispatch(slavesManager, &SlavesManager::add,
                                  slave->info.hostname(), slave->pid.port);
    added.await();
    if (!added.isReady() || !added.get()) {
      LOG(WARNING) << "Could not register slave on "<< slave->info.hostname()
                   << " because failed to add it to the slaves maanger";
      // TODO(benh): This could be because our acknowledgement to the
      // slave was dropped, so they retried, and now we should
      // probably send another acknowledgement.
      delete slave;
      return false;
    }

    run(slave, master);
    return true;
  }
};


// Performs slave re-registration asynchronously as above.
struct SlaveReregistrar
{
  static bool run(Slave* slave,
                  const vector<ExecutorInfo>& executorInfos,
                  const vector<Task>& tasks,
                  const PID<Master>& master)
  {
    // TODO(benh): Do a reverse lookup to ensure IP maps to
    // hostname, or check credentials of this slave.
    dispatch(master, &Master::readdSlave, slave, executorInfos, tasks);
    return true;
  }

  static bool run(Slave* slave,
                  const vector<ExecutorInfo>& executorInfos,
                  const vector<Task>& tasks,
                  const PID<Master>& master,
                  const PID<SlavesManager>& slavesManager)
  {
    Future<bool> added = dispatch(slavesManager, &SlavesManager::add,
                                  slave->info.hostname(), slave->pid.port);
    added.await();
    if (!added.isReady() || !added.get()) {
      LOG(WARNING) << "Could not register slave on " << slave->info.hostname()
                   << " because failed to add it to the slaves manager";
      // TODO(benh): This could be because our acknowledgement to the
      // slave was dropped, so they retried, and now we should
      // probably send another acknowledgement.
      delete slave;
      return false;
    }

    return run(slave, executorInfos, tasks, master);
  }
};


Master::Master(Allocator* _allocator)
  : ProcessBase("master"),
    allocator(_allocator)
{}


Master::Master(Allocator* _allocator, const Configuration& conf)
  : ProcessBase("master"),
    allocator(_allocator),
    conf(conf)
{}


Master::~Master()
{
  LOG(INFO) << "Shutting down master";

  foreachvalue (Framework* framework, utils::copy(frameworks)) {
    removeFramework(framework);
  }

  foreachvalue (Slave* slave, utils::copy(slaves)) {
    removeSlave(slave);
  }

  CHECK(offers.size() == 0);

  terminate(slavesManager);
  wait(slavesManager);

  delete slavesManager;

  terminate(whitelistWatcher);
  wait(whitelistWatcher);

  delete whitelistWatcher;
}


void Master::registerOptions(Configurator* configurator)
{
  SlavesManager::registerOptions(configurator);

  configurator->addOption<bool>(
      "root_submissions",
      "Can root submit frameworks?",
      true);

  configurator->addOption<string>(
        "whitelist",
        "Path to a file with a list of slaves (one per line) to advertise resource offers for.\n"
        "Should be of the form: file://path/to/file\n");
}


void Master::initialize()
{
  LOG(INFO) << "Master started on " << string(self()).substr(7);

  // The master ID is currently comprised of the current date, the IP
  // address and port from self() and the OS PID.

  Try<string> id =
    strings::format("%s-%u-%u-%d", DateUtils::currentDate(),
                    self().ip, self().port, getpid());

  CHECK(!id.isError()) << id.error();

  info.set_id(id.get());
  info.set_ip(self().ip);
  info.set_port(self().port);

  LOG(INFO) << "Master ID: " << info.id();

  // Setup slave manager.
  slavesManager = new SlavesManager(conf, self());
  spawn(slavesManager);

<<<<<<< HEAD
  allocator->initialize(this, conf);
=======
  // Spawn the allocator.
  spawn(allocator);
  dispatch(allocator, &Allocator::initialize, self());

  // Parse the white list
  whitelistWatcher = new WhitelistWatcher(conf.get<string>("whitelist", "*"),
                                          allocator);
  spawn(whitelistWatcher);
>>>>>>> 42951149

  elected = false;

  nextFrameworkId = 0;
  nextSlaveId = 0;
  nextOfferId = 0;

  // Start all the statistics at 0.
  stats.tasks[TASK_STAGING] = 0;
  stats.tasks[TASK_STARTING] = 0;
  stats.tasks[TASK_RUNNING] = 0;
  stats.tasks[TASK_FINISHED] = 0;
  stats.tasks[TASK_FAILED] = 0;
  stats.tasks[TASK_KILLED] = 0;
  stats.tasks[TASK_LOST] = 0;
  stats.validStatusUpdates = 0;
  stats.invalidStatusUpdates = 0;
  stats.validFrameworkMessages = 0;
  stats.invalidFrameworkMessages = 0;

  startTime = Clock::now();

<<<<<<< HEAD
  LOG(INFO) << "triggering timerTick at " << static_cast<long>(Clock::now());
  // Start our timer ticks.
  timerTickTimer = delay(1.0, self(), &Master::timerTick);

=======
>>>>>>> 42951149
  // Install handler functions for certain messages.
  install<SubmitSchedulerRequest>(
      &Master::submitScheduler,
      &SubmitSchedulerRequest::name);

  install<NewMasterDetectedMessage>(
      &Master::newMasterDetected,
      &NewMasterDetectedMessage::pid);

  install<NoMasterDetectedMessage>(
      &Master::noMasterDetected);

  install<RegisterFrameworkMessage>(
      &Master::registerFramework,
      &RegisterFrameworkMessage::framework);

  install<ReregisterFrameworkMessage>(
      &Master::reregisterFramework,
      &ReregisterFrameworkMessage::framework,
      &ReregisterFrameworkMessage::failover);

  install<UnregisterFrameworkMessage>(
      &Master::unregisterFramework,
      &UnregisterFrameworkMessage::framework_id);

  install<DeactivateFrameworkMessage>(
        &Master::deactivateFramework,
        &DeactivateFrameworkMessage::framework_id);

  install<ResourceRequestMessage>(
      &Master::resourceRequest,
      &ResourceRequestMessage::framework_id,
      &ResourceRequestMessage::requests);

  install<LaunchTasksMessage>(
      &Master::launchTasks,
      &LaunchTasksMessage::framework_id,
      &LaunchTasksMessage::offer_id,
      &LaunchTasksMessage::tasks,
      &LaunchTasksMessage::filters);

  install<ReviveOffersMessage>(
      &Master::reviveOffers,
      &ReviveOffersMessage::framework_id);

  install<KillTaskMessage>(
      &Master::killTask,
      &KillTaskMessage::framework_id,
      &KillTaskMessage::task_id);

  install<FrameworkToExecutorMessage>(
      &Master::schedulerMessage,
      &FrameworkToExecutorMessage::slave_id,
      &FrameworkToExecutorMessage::framework_id,
      &FrameworkToExecutorMessage::executor_id,
      &FrameworkToExecutorMessage::data);

  install<RegisterSlaveMessage>(
      &Master::registerSlave,
      &RegisterSlaveMessage::slave);

  install<ReregisterSlaveMessage>(
      &Master::reregisterSlave,
      &ReregisterSlaveMessage::slave_id,
      &ReregisterSlaveMessage::slave,
      &ReregisterSlaveMessage::executor_infos,
      &ReregisterSlaveMessage::tasks);

  install<UnregisterSlaveMessage>(
      &Master::unregisterSlave,
      &UnregisterSlaveMessage::slave_id);

  install<StatusUpdateMessage>(
      &Master::statusUpdate,
      &StatusUpdateMessage::update,
      &StatusUpdateMessage::pid);

  install<ExecutorToFrameworkMessage>(
      &Master::executorMessage,
      &ExecutorToFrameworkMessage::slave_id,
      &ExecutorToFrameworkMessage::framework_id,
      &ExecutorToFrameworkMessage::executor_id,
      &ExecutorToFrameworkMessage::data);

  install<ExitedExecutorMessage>(
      &Master::exitedExecutor,
      &ExitedExecutorMessage::slave_id,
      &ExitedExecutorMessage::framework_id,
      &ExitedExecutorMessage::executor_id,
      &ExitedExecutorMessage::status);

  install<UsageMessage>(&Master::updateUsage);

  install<RegisterUsageListenerMessage>(
      &Master::registerUsageListener,
      &RegisterUsageListenerMessage::pid);

  install<AllocatorEstimates>(&Master::forwardAllocatorEstimates);

  // Setup HTTP request handlers.
  route("vars", bind(&http::vars, cref(*this), params::_1));
  route("stats.json", bind(&http::json::stats, cref(*this), params::_1));
  route("state.json", bind(&http::json::state, cref(*this), params::_1));
  route("log.json", bind(&http::json::log, cref(*this), params::_1));

  // Use either a directory specified via configuration options (which
  // is necessary for running out of the build directory before 'make
  // install') or the directory determined at build time via the
  // preprocessor macro '-DMESOS_WEBUI_DIR' set in the Makefile.
  std::string directory = conf.get<std::string>("webui_dir", MESOS_WEBUI_DIR);

  // Remove any trailing '/' in directory.
  directory = strings::remove(directory, "/", strings::SUFFIX);

  provide("", directory + "/master/static/index.html");
  provide("static", directory + "/master/static");
}


void Master::finalize()
{
  LOG(INFO) << "Master terminating";
  foreachvalue (Slave* slave, slaves) {
    send(slave->pid, ShutdownMessage());
  }

  terminate(allocator);
  wait(allocator);
}


void Master::exited(const UPID& pid)
{
  usageListeners.erase(pid);

  foreachvalue (Framework* framework, frameworks) {
    if (framework->pid == pid) {
      LOG(INFO) << "Framework " << framework->id << " disconnected";

//       removeFramework(framework);

      // Stop sending offers here for now.
      framework->active = false;

      // Tell the allocator to stop allocating resources to this framework.
      dispatch(allocator, &Allocator::frameworkDeactivated, framework->id);

      double failoverTimeout = framework->info.failover_timeout();

      LOG(INFO) << "Giving framework " << framework->id << " "
                << failoverTimeout << " seconds to failover";

      // Delay dispatching a message to ourselves for the timeout.
      delay(failoverTimeout, self(),
            &Master::frameworkFailoverTimeout,
            framework->id, framework->reregisteredTime);

      // Remove the framework's offers.
      foreach (Offer* offer, utils::copy(framework->offers)) {
<<<<<<< HEAD
        FrameworkID frameworkId = offer->framework_id();
        SlaveID slaveId = offer->slave_id();
        ResourceHints resources = ResourceHints::forOffer(*offer);
=======
	dispatch(allocator, &Allocator::resourcesRecovered,
		 offer->framework_id(),
                 offer->slave_id(),
                 Resources(offer->resources()));
>>>>>>> 42951149
        removeOffer(offer);
        allocator->resourcesRecovered(frameworkId,
                                      slaveId,
                                      resources);
      }
      return;
    }
  }

  foreachvalue (Slave* slave, slaves) {
    if (slave->pid == pid) {
      LOG(INFO) << "Slave " << slave->id << "(" << slave->info.hostname() << ") disconnected";
      removeSlave(slave);
      return;
    }
  }
}


void Master::submitScheduler(const string& name)
{
  LOG(INFO) << "Scheduler submit request for " << name;
  SubmitSchedulerResponse response;
  response.set_okay(false);
  reply(response);
}


void Master::newMasterDetected(const UPID& pid)
{
  // Check and see if we are (1) still waiting to be the elected
  // master, (2) newly elected master, (3) no longer elected master,
  // or (4) still elected master.

  UPID master = pid;

  if (master != self() && !elected) {
    LOG(INFO) << "Waiting to be master!";
  } else if (master == self() && !elected) {
    LOG(INFO) << "Elected as master!";
    elected = true;
  } else if (master != self() && elected) {
    LOG(FATAL) << "No longer elected master ... committing suicide!";
  } else if (master == self() && elected) {
    LOG(INFO) << "Still acting as master!";
  }
}


void Master::noMasterDetected()
{
  if (elected) {
    LOG(FATAL) << "No longer elected master ... committing suicide!";
  } else {
    LOG(FATAL) << "No master detected (?) ... committing suicide!";
  }
}


void Master::registerFramework(const FrameworkInfo& frameworkInfo)
{
  if (!elected) {
    LOG(WARNING) << "Ignoring register framework message since not elected yet";
    return;
  }

  // Check if this framework is already registered (because it retries).
  foreachvalue (Framework* framework, frameworks) {
    if (framework->pid == from) {
      LOG(INFO) << "Framework " << framework->id << " (" << framework->pid
                << ") already registered, resending acknowledgement";
      FrameworkRegisteredMessage message;
      message.mutable_framework_id()->MergeFrom(framework->id);
      message.mutable_master_info()->MergeFrom(info);
      reply(message);
      return;
    }
  }

  Framework* framework =
    new Framework(frameworkInfo, newFrameworkId(), from, Clock::now());

  LOG(INFO) << "Registering framework " << framework->id << " at " << from;

  bool rootSubmissions = conf.get<bool>("root_submissions", true);

  if (framework->info.user() == "root" && rootSubmissions == false) {
    LOG(INFO) << framework << " registering as root, but "
              << "root submissions are disabled on this cluster";
    FrameworkErrorMessage message;
    message.set_message("User 'root' is not allowed to run frameworks");
    reply(message);
    delete framework;
    return;
  }

  addFramework(framework);
}


void Master::reregisterFramework(const FrameworkInfo& frameworkInfo,
                                 bool failover)
{
  if (!elected) {
    LOG(WARNING) << "Ignoring re-register framework message since "
                 << "not elected yet";
    return;
  }

  if (!frameworkInfo.has_id() || frameworkInfo.id() == "") {
    LOG(ERROR) << "Framework re-registering without an id!";
    FrameworkErrorMessage message;
    message.set_message("Framework reregistered without a framework id");
    reply(message);
    return;
  }

  LOG(INFO) << "Re-registering framework " << frameworkInfo.id()
            << " at " << from;

  if (frameworks.count(frameworkInfo.id()) > 0) {
    // Using the "failover" of the scheduler allows us to keep a
    // scheduler that got partitioned but didn't die (in ZooKeeper
    // speak this means didn't lose their session) and then
    // eventually tried to connect to this master even though
    // another instance of their scheduler has reconnected. This
    // might not be an issue in the future when the
    // master/allocator launches the scheduler can get restarted
    // (if necessary) by the master and the master will always
    // know which scheduler is the correct one.

    Framework* framework = frameworks[frameworkInfo.id()];

    if (failover) {
      // TODO: Should we check whether the new scheduler has given
      // us a different framework name, user name or executor info?
      LOG(INFO) << "Framework " << frameworkInfo.id() << " failed over";
      failoverFramework(framework, from);
    } else {
      LOG(INFO) << "Allowing the Framework " << frameworkInfo.id()
                << " to re-register with an already used id";

      // Remove any offers sent to this framework.
      // NOTE: We need to do this because the scheduler might have
      // replied to the offers but the driver might have dropped
      // those messages since it wasn't connected to the master.
      foreach (Offer* offer, utils::copy(framework->offers)) {
<<<<<<< HEAD
        allocator->resourcesRecovered(offer->framework_id(),
                                      offer->slave_id(),
                                      ResourceHints::forOffer(*offer));
=======
        dispatch(allocator, &Allocator::resourcesRecovered,
		 offer->framework_id(), offer->slave_id(), offer->resources());
>>>>>>> 42951149
        removeOffer(offer);
      }

      FrameworkReregisteredMessage message;
      message.mutable_framework_id()->MergeFrom(frameworkInfo.id());
      message.mutable_master_info()->MergeFrom(info);
      reply(message);
      return;
    }
  } else {
    // We don't have a framework with this ID, so we must be a newly
    // elected Mesos master to which either an existing scheduler or a
    // failed-over one is connecting. Create a Framework object and add
    // any tasks it has that have been reported by reconnecting slaves.
    Framework* framework =
      new Framework(frameworkInfo, frameworkInfo.id(), from, Clock::now());

    // TODO(benh): Check for root submissions like above!

    addFramework(framework);

    // Add any running tasks reported by slaves for this framework.
    foreachvalue (Slave* slave, slaves) {
      foreachvalue (Task* task, slave->tasks) {
        if (framework->id == task->framework_id()) {
          framework->addTask(task);
          // Also add the task's executor for resource accounting.
          if (task->has_executor_id()) {
            CHECK(slave->hasExecutor(framework->id, task->executor_id()));
            const ExecutorInfo& info = slave->executors[framework->id][
              task->executor_id()];
            addExecutor(framework->id, slave->id, info);
          }
        }
      }
    }
  }

  CHECK(frameworks.count(frameworkInfo.id()) > 0);

  // Broadcast the new framework pid to all the slaves. We have to
  // broadcast because an executor might be running on a slave but
  // it currently isn't running any tasks. This could be a
  // potential scalability issue ...
  foreachvalue (Slave* slave, slaves) {
    UpdateFrameworkMessage message;
    message.mutable_framework_id()->MergeFrom(frameworkInfo.id());
    message.set_pid(from);
    send(slave->pid, message);
  }
}


void Master::unregisterFramework(const FrameworkID& frameworkId)
{
  LOG(INFO) << "Asked to unregister framework " << frameworkId;

  Framework* framework = getFramework(frameworkId);
  if (framework != NULL) {
    if (framework->pid == from) {
      removeFramework(framework);
    } else {
      LOG(WARNING) << from << " tried to unregister framework; "
                   << "expecting " << framework->pid;
    }
  }
}


void Master::deactivateFramework(const FrameworkID& frameworkId)
{
  Framework* framework = getFramework(frameworkId);

  if (framework != NULL) {
    if (framework->pid == from) {
      LOG(INFO) << "Deactivating framework " << frameworkId
                << " as requested by " << from;
      framework->active = false;
    } else {
      LOG(WARNING) << from << " tried to deactivate framework; "
                   << "expecting " << framework->pid;
    }
  }
}


void Master::resourceRequest(const FrameworkID& frameworkId,
                             const vector<Request>& requests)
{
  dispatch(allocator, &Allocator::resourcesRequested, frameworkId, requests);
}


void Master::launchTasks(const FrameworkID& frameworkId,
                         const OfferID& offerId,
                         const vector<TaskInfo>& tasks,
                         const Filters& filters)
{
  LOG(INFO) << "Received reply for offer " << offerId
            << " from " << frameworkId;

  Framework* framework = getFramework(frameworkId);
  if (framework != NULL) {
    // TODO(benh): Support offer "hoarding" and allow multiple offers
    // *from the same slave* to be used to launch tasks. This can be
    // accomplished rather easily by collecting and merging all offers
    // into a mega-offer and passing that offer to
    // Master::processTasks.
    Offer* offer = getOffer(offerId);
    if (offer != NULL) {
      CHECK_EQ(offer->framework_id(), frameworkId);
      Slave* slave = getSlave(offer->slave_id());
      CHECK(slave != NULL) << "An offer should not outlive a slave!";
      processTasks(offer, framework, slave, tasks, filters);
    } else {
      // The offer is gone (possibly rescinded, lost slave, re-reply
      // to same offer, etc). Report all tasks in it as failed.
      // TODO: Consider adding a new task state TASK_INVALID for
      // situations like these.
      LOG(WARNING) << "Offer " << offerId << " is no longer valid";
      foreach (const TaskInfo& task, tasks) {
        StatusUpdateMessage message;
        StatusUpdate* update = message.mutable_update();
        update->mutable_framework_id()->MergeFrom(frameworkId);
        TaskStatus* status = update->mutable_status();
        status->mutable_task_id()->MergeFrom(task.task_id());
        update->mutable_slave_id()->MergeFrom(task.slave_id());
        status->set_state(TASK_LOST);
        status->set_message("Task launched with invalid offer");
        update->set_timestamp(Clock::now());
        update->set_uuid(UUID::random().toBytes());
        recordStatusUpdate(*update);
        send(framework->pid, message);
      }
    }
  }
}


void Master::reviveOffers(const FrameworkID& frameworkId)
{
  Framework* framework = getFramework(frameworkId);
  if (framework != NULL) {
    LOG(INFO) << "Reviving offers for framework " << framework->id;
    dispatch(allocator, &Allocator::offersRevived, framework->id);
  }
}


void Master::killTask(const FrameworkID& frameworkId,
                      const TaskID& taskId)
{
  LOG(INFO) << "Asked to kill task " << taskId
            << " of framework " << frameworkId;

  Framework* framework = getFramework(frameworkId);
  if (framework != NULL) {
    Task* task = framework->getTask(taskId);
    if (task != NULL) {
      Slave* slave = getSlave(task->slave_id());
      CHECK(slave != NULL);

      LOG(INFO) << "Telling slave " << slave->id << " ("
                << slave->info.hostname() << ")"
                << " to kill task " << taskId
                << " of framework " << frameworkId;

      KillTaskMessage message;
      message.mutable_framework_id()->MergeFrom(frameworkId);
      message.mutable_task_id()->MergeFrom(taskId);
      send(slave->pid, message);
    } else {
      // TODO(benh): Once the scheduler has persistance and
      // high-availability of it's tasks, it will be the one that
      // determines that this invocation of 'killTask' is silly, and
      // can just return "locally" (i.e., after hitting only the other
      // replicas). Unfortunately, it still won't know the slave id.

      LOG(WARNING) << "Cannot kill task " << taskId
                   << " of framework " << frameworkId
                   << " because it cannot be found";
      StatusUpdateMessage message;
      StatusUpdate* update = message.mutable_update();
      update->mutable_framework_id()->MergeFrom(frameworkId);
      TaskStatus* status = update->mutable_status();
      status->mutable_task_id()->MergeFrom(taskId);
      status->set_state(TASK_LOST);
      status->set_message("Task not found");
      update->set_timestamp(Clock::now());
      update->set_uuid(UUID::random().toBytes());
      recordStatusUpdate(*update);
      send(framework->pid, message);
    }
  }
}


void Master::schedulerMessage(const SlaveID& slaveId,
                              const FrameworkID& frameworkId,
                              const ExecutorID& executorId,
                              const string& data)
{
  Framework* framework = getFramework(frameworkId);
  if (framework != NULL) {
    Slave* slave = getSlave(slaveId);
    if (slave != NULL) {
      LOG(INFO) << "Sending framework message for framework "
                << frameworkId << " to slave " << slaveId
                << " (" << slave->info.hostname() << ")";

      FrameworkToExecutorMessage message;
      message.mutable_slave_id()->MergeFrom(slaveId);
      message.mutable_framework_id()->MergeFrom(frameworkId);
      message.mutable_executor_id()->MergeFrom(executorId);
      message.set_data(data);
      send(slave->pid, message);

      stats.validFrameworkMessages++;
    } else {
      LOG(WARNING) << "Cannot send framework message for framework "
                   << frameworkId << " to slave " << slaveId
                   << " because slave does not exist";
      stats.invalidFrameworkMessages++;
    }
  } else {
    LOG(WARNING) << "Cannot send framework message for framework "
                 << frameworkId << " to slave " << slaveId
                 << " because framework does not exist";
    stats.invalidFrameworkMessages++;
  }
}


void Master::registerSlave(const SlaveInfo& slaveInfo)
{
  if (!elected) {
    LOG(WARNING) << "Ignoring register slave message from "
                 << slaveInfo.hostname() << " since not elected yet";
    return;
  }

  // Check if this slave is already registered (because it retries).
  foreachvalue (Slave* slave, slaves) {
    if (slave->pid == from) {
      LOG(INFO) << "Slave " << slave->id << " (" << slave->info.hostname()
                << ") already registered, resending acknowledgement";
      SlaveRegisteredMessage message;
      message.mutable_slave_id()->MergeFrom(slave->id);
      reply(message);
      return;
    }
  }

  Slave* slave = new Slave(slaveInfo, newSlaveId(), from, Clock::now());

  LOG(INFO) << "Attempting to register slave on " << slave->info.hostname()
            << " at " << slave->pid;

  // TODO(benh): We assume all slaves can register for now.
  CHECK(conf.get<string>("slaves", "*") == "*");
  activatedSlaveHostnamePort(slave->info.hostname(), slave->pid.port);
  addSlave(slave);

//   // Checks if this slave, or if all slaves, can be accepted.
//   if (slaveHostnamePorts.contains(slaveInfo.hostname(), from.port)) {
//     run(&SlaveRegistrar::run, slave, self());
//   } else if (conf.get<string>("slaves", "*") == "*") {
//     run(&SlaveRegistrar::run, slave, self(), slavesManager->self());
//   } else {
//     LOG(WARNING) << "Cannot register slave at "
//                  << slaveInfo.hostname() << ":" << from.port
//                  << " because not in allocated set of slaves!";
//     reply(ShutdownMessage());
//   }
}


void Master::reregisterSlave(const SlaveID& slaveId,
                             const SlaveInfo& slaveInfo,
                             const vector<ExecutorInfo>& executorInfos,
                             const vector<Task>& tasks)
{
  if (!elected) {
    LOG(WARNING) << "Ignoring re-register slave message from "
                 << slaveInfo.hostname() << " since not elected yet";
    return;
  }

  if (slaveId == "") {
    LOG(ERROR) << "Slave re-registered without an id!";
    reply(ShutdownMessage());
  } else {
    Slave* slave = getSlave(slaveId);
    if (slave != NULL) {
      // NOTE: This handles the case where a slave tries to
      // re-register with an existing master (e.g. because of a
      // spurious zookeeper session expiration).
      // For now, we assume this slave is not nefarious (eventually
      // this will be handled by orthogonal security measures like key
      // based authentication).

      LOG(WARNING) << "Slave at " << from << " (" << slave->info.hostname()
                   << ") is being allowed to re-register with an already"
                   << " in use id (" << slaveId << ")";

      SlaveReregisteredMessage message;
      message.mutable_slave_id()->MergeFrom(slave->id);
      reply(message);
    } else {
      Slave* slave = new Slave(slaveInfo, slaveId, from, Clock::now());

      LOG(INFO) << "Attempting to re-register slave " << slave->id << " at "
                << slave->pid << " (" << slave->info.hostname() << ")";

      // TODO(benh): We assume all slaves can register for now.
      CHECK(conf.get<string>("slaves", "*") == "*");
      activatedSlaveHostnamePort(slave->info.hostname(), slave->pid.port);
      readdSlave(slave, executorInfos, tasks);

//       // Checks if this slave, or if all slaves, can be accepted.
//       if (slaveHostnamePorts.contains(slaveInfo.hostname(), from.port)) {
//         run(&SlaveReregistrar::run, slave, executorInfos, tasks, self());
//       } else if (conf.get<string>("slaves", "*") == "*") {
//         run(&SlaveReregistrar::run,
//             slave, executorInfos, tasks, self(), slavesManager->self());
//       } else {
//         LOG(WARNING) << "Cannot re-register slave at "
//                      << slaveInfo.hostname() << ":" << from.port
//                      << " because not in allocated set of slaves!";
//         reply(ShutdownMessage());
//       }
    }
  }
}


void Master::unregisterSlave(const SlaveID& slaveId)
{
  LOG(INFO) << "Asked to unregister slave " << slaveId;

  // TODO(benh): Check that only the slave is asking to unregister?

  Slave* slave = getSlave(slaveId);
  if (slave != NULL) {
    removeSlave(slave);
  }
}


void Master::recordStatusUpdate(const StatusUpdate& update)
{
  foreach (const UPID& listener, usageListeners) {
    StatusUpdateMessage message;
    message.mutable_update()->MergeFrom(update);
    send(listener, message);
  }
}


void Master::statusUpdate(const StatusUpdate& update, const UPID& pid)
{
  const TaskStatus& status = update.status();

  LOG(INFO) << "Status update from " << from
            << ": task " << status.task_id()
            << " of framework " << update.framework_id()
            << " is now in state " << status.state();

  recordStatusUpdate(update);

  Slave* slave = getSlave(update.slave_id());
  if (slave != NULL) {
    Framework* framework = getFramework(update.framework_id());
    if (framework != NULL) {
      // Pass on the (transformed) status update to the framework.
      StatusUpdateMessage message;
      message.mutable_update()->MergeFrom(update);
      message.set_pid(pid);
      send(framework->pid, message);

      // Lookup the task and see if we need to update anything locally.
      Task* task = slave->getTask(update.framework_id(), status.task_id());
      if (task != NULL) {
        task->set_state(status.state());

        // Handle the task appropriately if it's terminated.
        if (status.state() == TASK_FINISHED ||
            status.state() == TASK_FAILED ||
            status.state() == TASK_KILLED ||
            status.state() == TASK_LOST) {
          removeTask(task);
        }

        stats.tasks[status.state()]++;

        stats.validStatusUpdates++;
      } else {
        LOG(WARNING) << "Status update from " << from << " ("
                     << slave->info.hostname() << "): error, couldn't lookup "
                     << "task " << status.task_id();
        stats.invalidStatusUpdates++;
      }
    } else {
      LOG(WARNING) << "Status update from " << from << " ("
                   << slave->info.hostname() << "): error, couldn't lookup "
                   << "framework " << update.framework_id();
      stats.invalidStatusUpdates++;
    }
  } else {
    LOG(WARNING) << "Status update from " << from
                 << ": error, couldn't lookup slave "
                 << update.slave_id();
    stats.invalidStatusUpdates++;
  }
}


void Master::executorMessage(const SlaveID& slaveId,
                             const FrameworkID& frameworkId,
                             const ExecutorID& executorId,
                             const string& data)
{
  Slave* slave = getSlave(slaveId);
  if (slave != NULL) {
    Framework* framework = getFramework(frameworkId);
    if (framework != NULL) {
      LOG(INFO) << "Sending framework message from slave " << slaveId << " ("
                << slave->info.hostname() << ")"
                << " to framework " << frameworkId;
      ExecutorToFrameworkMessage message;
      message.mutable_slave_id()->MergeFrom(slaveId);
      message.mutable_framework_id()->MergeFrom(frameworkId);
      message.mutable_executor_id()->MergeFrom(executorId);
      message.set_data(data);
      send(framework->pid, message);

      stats.validFrameworkMessages++;
    } else {
      LOG(WARNING) << "Cannot send framework message from slave "
                   << slaveId << " (" << slave->info.hostname()
                   << ") to framework " << frameworkId
                   << " because framework does not exist";
      stats.invalidFrameworkMessages++;
    }
  } else {
    LOG(WARNING) << "Cannot send framework message from slave "
                 << slaveId << " to framework " << frameworkId
                 << " because slave does not exist";
    stats.invalidFrameworkMessages++;
  }
}


void Master::exitedExecutor(const SlaveID& slaveId,
                            const FrameworkID& frameworkId,
                            const ExecutorID& executorId,
                            int32_t status)
{
  // Only update master's internal data structures here for properly accounting.
  // The TASK_LOST updates are handled by the slave.
  Slave* slave = getSlave(slaveId);
  if (slave != NULL) {
    Framework* framework = getFramework(frameworkId);
    if (framework != NULL) {
      LOG(INFO) << "Executor " << executorId
                << " of framework " << framework->id
                << " on slave " << slave->id
                << " (" << slave->info.hostname() << ") "
                << "exited with status " << status;

      ExecutorInfo info = slave->executors[frameworkId][executorId];

      // Remove executor from slave and framework.
      removeExecutor(slave, framework, info);

      // TODO(benh): Send the framework it's executor's exit status?
      // Or maybe at least have something like
      // Scheduler::executorLost?
    }
  }
}


void Master::activatedSlaveHostnamePort(const string& hostname, uint16_t port)
{
  LOG(INFO) << "Master now considering a slave at "
            << hostname << ":" << port << " as active";
  slaveHostnamePorts.put(hostname, port);
}


void Master::deactivatedSlaveHostnamePort(const string& hostname,
                                          uint16_t port)
{
  if (slaveHostnamePorts.contains(hostname, port)) {
    // Look for a connected slave and remove it.
    foreachvalue (Slave* slave, slaves) {
      if (slave->info.hostname() == hostname && slave->pid.port == port) {
        LOG(WARNING) << "Removing slave " << slave->id << " at "
                     << hostname << ":" << port
                     << " because it has been deactivated";
        send(slave->pid, ShutdownMessage());
        removeSlave(slave);
        break;
      }
    }

    LOG(INFO) << "Master now considering a slave at "
	            << hostname << ":" << port << " as inactive";
    slaveHostnamePorts.remove(hostname, port);
  }
}


void Master::frameworkFailoverTimeout(const FrameworkID& frameworkId,
                                      double reregisteredTime)
{
  Framework* framework = getFramework(frameworkId);
  if (framework != NULL && !framework->active &&
      framework->reregisteredTime == reregisteredTime) {
    LOG(INFO) << "Framework failover timeout, removing framework "
              << framework->id;
    removeFramework(framework);
  }
}


<<<<<<< HEAD
void Master::makeOffers(Framework* framework,
                        const hashmap<Slave*, ResourceHints>& offered)
=======
void Master::offer(const FrameworkID& frameworkId,
                   const hashmap<SlaveID, Resources>& resources)
>>>>>>> 42951149
{
  if (!frameworks.contains(frameworkId) || !frameworks[frameworkId]->active) {
    LOG(WARNING) << "Master returning resources offered to framework "
                 << frameworkId << " because the framework"
                 << " has terminated or is inactive";

    foreachpair (const SlaveID& slaveId, const Resources& offered, resources) {
      dispatch(allocator, &Allocator::resourcesRecovered,
               frameworkId, slaveId, offered);
    }
    return;
  }

  // Create an offer for each slave and add it to the message.
  ResourceOffersMessage message;

<<<<<<< HEAD
  foreachpair (Slave* slave, const ResourceHints& offerRes, offered) {
=======
  Framework* framework = frameworks[frameworkId];
  foreachpair (const SlaveID& slaveId, const Resources& offered, resources) {
    if (!slaves.contains(slaveId)) {
      LOG(WARNING) << "Master returning resources offered to framework "
                   << frameworkId << " because slave " << slaveId
                   << " is not valid";

      dispatch(allocator, &Allocator::resourcesRecovered,
               frameworkId, slaveId, offered);
      continue;
    }

    Slave* slave = slaves[slaveId];

>>>>>>> 42951149
    Offer* offer = new Offer();
    offer->mutable_id()->MergeFrom(newOfferId());
    offer->mutable_framework_id()->MergeFrom(framework->id);
    offer->mutable_slave_id()->MergeFrom(slave->id);
    offer->set_hostname(slave->info.hostname());
<<<<<<< HEAD
    offer->mutable_resources()->MergeFrom(offerRes.expectedResources);
=======
    offer->mutable_resources()->MergeFrom(offered);
>>>>>>> 42951149
    offer->mutable_attributes()->MergeFrom(slave->info.attributes());
    offer->mutable_min_resources()->MergeFrom(offerRes.minResources);

    // Add all framework's executors running on this slave.
    if (slave->executors.contains(framework->id)) {
      const hashmap<ExecutorID, ExecutorInfo>& executors =
        slave->executors[framework->id];
      foreachkey (const ExecutorID& executorId, executors) {
        offer->add_executor_ids()->MergeFrom(executorId);
      }
    }

    {
      OfferRecord offerRecord;
      offerRecord.mutable_offer()->MergeFrom(*offer);
      offerRecord.set_timestamp(process::Clock::now());
      foreach (UPID pid, usageListeners) {
        send(pid, offerRecord);
      }
    }

    offers[offer->id()] = offer;

    LOG(INFO) << "Created offer " << offer->id()
              << " for " << framework->id << " on " << slave->id;

    framework->addOffer(offer);
    slave->addOffer(offer);

    // Add the offer *AND* the corresponding slave's PID.
    Offer* messageOffer = message.add_offers();
    messageOffer->MergeFrom(*offer);
    if (framework->info.allocates_min()) {
      messageOffer->clear_resources();
      messageOffer->clear_min_resources();
      messageOffer->mutable_resources()->MergeFrom(offerRes.minResources);
    }
    message.add_pids(slave->pid);
  }

  if (message.offers().size() == 0) {
    return;
  }

  LOG(INFO) << "Sending " << message.offers().size()
            << " offers to framework " << framework->id;

  send(framework->pid, message);
}


// Return connected frameworks that are not in the process of being removed
vector<Framework*> Master::getActiveFrameworks() const
{
  vector <Framework*> result;
  foreachvalue (Framework* framework, frameworks) {
    if (framework->active) {
      result.push_back(framework);
    }
  }
  return result;
}


// We use the visitor pattern to abstract the process of performing
// any validations, aggregations, etc. of tasks that a framework
// attempts to run within the resources provided by an offer. A
// visitor can return an optional error (typedef'ed as an option of a
// string) which will cause the master to send a failed status update
// back to the framework for only that task description. An instance
// will be reused for each task description from same offer, but not
// for task descriptions from different offers.
typedef Option<string> TaskInfoError;

struct TaskInfoVisitor
{
  virtual TaskInfoError operator () (
      const TaskInfo& task,
      Offer* offer,
      Framework* framework,
      Slave* slave) = 0;

  virtual ~TaskInfoVisitor() {}
};


// Checks that the slave ID used by a task is correct.
struct SlaveIDChecker : TaskInfoVisitor
{
  virtual TaskInfoError operator () (
      const TaskInfo& task,
      Offer* offer,
      Framework* framework,
      Slave* slave)
  {
    if (!(task.slave_id() == slave->id)) {
      return TaskInfoError::some(
          "Task uses invalid slave: " + task.slave_id().value());
    }

    return TaskInfoError::none();
  }
};


// Checks that each task uses a unique ID. Regardless of whether a
// task actually gets launched (for example, another checker may
// return an error for a task), we always consider it an error when a
// task tries to re-use an ID.
struct UniqueTaskIDChecker : TaskInfoVisitor
{
  virtual TaskInfoError operator () (
      const TaskInfo& task,
      Offer* offer,
      Framework* framework,
      Slave* slave)
  {
    const TaskID& taskId = task.task_id();

    if (ids.contains(taskId) || framework->tasks.contains(taskId)) {
      return TaskInfoError::some(
          "Task has duplicate ID: " + taskId.value());
    }

    ids.insert(taskId);

    return TaskInfoError::none();
  }

  hashset<TaskID> ids;
};


// Checks that the used resources by a task (and executor if
// necessary) on each slave does not exceed the total resources
// offered on that slave
struct ResourceUsageChecker : TaskInfoVisitor
{
  virtual TaskInfoError operator () (
      const TaskInfo& task,
      Offer* offer,
      Framework* framework,
      Slave* slave)
  {
    if (task.resources().size() == 0 && task.min_resources().size() == 0) {
      return TaskInfoError::some("Task uses no resources");
    }

    foreach (const Resource& resource, task.resources()) {
      if (!Resources::isAllocatable(resource)) {
        // TODO(benh): Send back the invalid resources?
        return TaskInfoError::some("Task uses invalid resources");
      }
    }

    foreach (const Resource& resource, task.min_resources()) {
      if (!Resources::isAllocatable(resource)) {
        // TODO(benh): Send back the invalid resources?
        return TaskInfoError::some("Task uses invalid resources");
      }
    }

    ResourceHints taskResources;

    // Check that the executor is using some resources.
    if (task.has_executor()) {
      CHECK(task.executor().has_executor_id());
      const ExecutorInfo& executorInfo = task.executor();
      foreach (const Resource& resource, executorInfo.resources()) {
        if (!Resources::isAllocatable(resource)) {
          // TODO(benh): Send back the invalid resources?
          return TaskInfoError::some(
              "Task's executor uses invalid resources");
        }
      }

      /* TODO(charles): add min_resources to executroInfo
      foreach (const Resource& resource, executorInfo.resources()) {
        if (!Resources::isAllocatable(resource)) {
          // TODO(benh): Send back the invalid resources?
          return TaskInfoError::some(
              "Task's executor uses invalid resources");
        }
      }
      */

      // Check if this task's executor is running, and if not check if
      // the task + the executor use more resources than offered.
      if (!executors.contains(task.executor().executor_id())) {
        if (!slave->hasExecutor(framework->id, task.executor().executor_id())) {
          taskResources += ResourceHints::forExecutorInfo(task.executor());
          if (!((usedResources + taskResources) <= ResourceHints::forOffer(*offer))) {
            LOG(WARNING) << "Task " << task.task_id() << " attempted to use "
                         << taskResources << " combined with already used "
                         << usedResources << " is greater than offered "
                         << offer->resources();

            return TaskInfoError::some(
                "Task + executor uses more resources than offered");
          }
        }
        executors.insert(task.executor().executor_id());
      }
    }

    // Check if this task uses more resources than offered.
    taskResources += ResourceHints::forTaskInfo(task);

    if (!((usedResources + taskResources) <=
          ResourceHints::forOffer(*offer))) {
      LOG(WARNING) << "old resources = " << usedResources
                   << "new resources = " << taskResources
                   << "sum resources = " << (usedResources + taskResources)
                   << "offer resources = " << ResourceHints::forOffer(*offer);
      return TaskInfoError::some(
          "Task uses more resources than offered");
    }

    usedResources += taskResources;

    return TaskInfoError::none();
  }

  ResourceHints usedResources;
  hashset<ExecutorID> executors;
};


// Checks that tasks that use the "same" executor (i.e., same
// ExecutorID) have an identical ExecutorInfo.
struct ExecutorInfoChecker : TaskInfoVisitor
{
  virtual TaskInfoError operator () (
      const TaskInfo& task,
      Offer* offer,
      Framework* framework,
      Slave* slave)
  {
    if (task.has_executor()) {
      CHECK(task.executor().has_executor_id());
      if (slave->hasExecutor(framework->id, task.executor().executor_id())) {
        const ExecutorInfo& executorInfo =
          slave->executors[framework->id][task.executor().executor_id()];
        if (!(task.executor() == executorInfo)) {
          return TaskInfoError::some(
              "Task has invalid ExecutorInfo (existing ExecutorInfo"
              " with same ExecutorID is not compatible)");
        }
      }
    }

    return TaskInfoError::none();
  }
};


// Process a resource offer reply (for a non-cancelled offer) by
// launching the desired tasks (if the offer contains a valid set of
// tasks) and reporting used resources to the allocator.
void Master::processTasks(Offer* offer,
                          Framework* framework,
                          Slave* slave,
                          const vector<TaskInfo>& _tasks,
                          const Filters& filters)
{
  ResourceHints usedResources; // Accumulated resources used from this offer.
  vector<Task*> launchedTasks;

  vector<TaskInfo> tasks = _tasks;
  if (framework->info.allocates_min()) {
    foreach (TaskInfo& task, tasks) {
      if (0 != task.min_resources_size()) {
        LOG(ERROR) << "Framework " << framework->id
                   << " requested min resources but it is allocates_min";
      }
      task.mutable_min_resources()->MergeFrom(task.resources());
      task.clear_resources();
    }
  }

  LOG(INFO) << "processing " << tasks.size() << " tasks";

  // Create task visitors.
  list<TaskInfoVisitor*> visitors;
  visitors.push_back(new SlaveIDChecker());
  visitors.push_back(new UniqueTaskIDChecker());
  visitors.push_back(new ResourceUsageChecker());
  visitors.push_back(new ExecutorInfoChecker());

  // Loop through each task and check it's validity.
  foreach (const TaskInfo& task, tasks) {
    // Possible error found while checking task's validity.
    TaskInfoError error = TaskInfoError::none();

    // Invoke each visitor.
    foreach (TaskInfoVisitor* visitor, visitors) {
      error = (*visitor)(task, offer, framework, slave);
      if (error.isSome()) {
        break;
      }
    }

    if (error.isNone()) {
      Task* newTask;
      // Task looks good, get it running!
      usedResources += launchTask(task, framework, slave, &newTask);
      launchedTasks.push_back(newTask);
    } else {
      // Error validating task, send a failed status update.
      LOG(WARNING) << "Error validating task: " << error.get();
      StatusUpdateMessage message;
      StatusUpdate* update = message.mutable_update();
      update->mutable_framework_id()->MergeFrom(framework->id);
      TaskStatus* status = update->mutable_status();
      status->mutable_task_id()->MergeFrom(task.task_id());
      status->set_state(TASK_LOST);
      status->set_message(error.get());
      update->set_timestamp(Clock::now());
      update->set_uuid(UUID::random().toBytes());
      send(framework->pid, message);
    }
  }

  // Cleanup visitors.
  do {
    TaskInfoVisitor* visitor = visitors.front();
    visitors.pop_front();
    delete visitor;
  } while (!visitors.empty());

  // All used resources should be allocatable, enforced by our validators.
  CHECK_EQ(usedResources.expectedResources,
           usedResources.expectedResources.allocatable());
  CHECK_EQ(usedResources.minResources,
           usedResources.minResources.allocatable());

  // Calculate unused resources.
<<<<<<< HEAD
  ResourceHints offerResources = ResourceHints::forOffer(*offer);
  ResourceHints unusedResources = offerResources - usedResources;

  // TODO(benh): Move all filter logic to the allocators!

  // Get the timeout (if it exists) for re-offering refused resources.
  double timeout = filters.has_refuse_seconds()
    ? filters.refuse_seconds()
    : UNUSED_RESOURCES_TIMEOUT;

  // Only add a filter on a slave if none of the resources are used.
  if (timeout != 0 && usedResources.empty()) {
    LOG(INFO) << "Filtered slave " << slave->id
              << " for framework " << framework->id
              << " (" << slave->info.hostname() << ") for framework "
              << " for " << timeout << " seconds "
              << " at " << unusedResources;
    double time = (timeout == -1) ? 0 : Clock::now() + timeout;
    framework->slaveFilter[slave] =
        Framework::FilterInfo(time, unusedResources);
=======
  Resources unusedResources = offer->resources() - usedResources;

  if (unusedResources.allocatable().size() > 0) {
    // Tell the allocator about the unused (e.g., refused) resources.
    dispatch(allocator, &Allocator::resourcesUnused,
	     offer->framework_id(),
	     offer->slave_id(),
	     unusedResources,
	     filters);
>>>>>>> 42951149
  }

  FrameworkID frameworkId = offer->framework_id();
  SlaveID slaveId = offer->slave_id();

  removeOffer(offer);

  foreach (Task* t, launchedTasks) {
    allocator->taskAdded(t);
  }

  if (!unusedResources.empty()) {
    // Tell the allocator about the unused (e.g., refused) resources.
    allocator->resourcesUnused(frameworkId,
                               slaveId,
                               unusedResources);
  } else {
    LOG(INFO) << "all resources used";
  }
}

ResourceHints Master::launchTask(const TaskInfo& task,
                                 Framework* framework,
                                 Slave* slave,
                                 Task** pTask)
{
  CHECK(framework != NULL);
  CHECK(slave != NULL);

  // Count the total resources consumed by launching this task to
  // return to the caller.
  Resources resources;
  Resources minResources;

  // Determine if this task launches an executor, and if so make sure
  // the slave and framework state has been updated accordingly.
  Option<ExecutorID> executorId;

  if (task.has_executor()) {
    // TODO(benh): Refactor this code into Slave::addTask.
    CHECK(task.executor().has_executor_id());
    if (!slave->hasExecutor(framework->id, task.executor().executor_id())) {
      CHECK(!framework->hasExecutor(slave->id, task.executor().executor_id()));
      addExecutor(framework->id, slave->id, task.executor());
      resources += task.executor().resources();
      minResources + task.executor().min_resources();
    }

    executorId = Option<ExecutorID>::some(task.executor().executor_id());
  }

  // Add the task to the framework and slave.
  Task* t = new Task();
  t->mutable_framework_id()->MergeFrom(framework->id);
  if (executorId.isSome()) {
    t->mutable_executor_id()->MergeFrom(executorId.get());
  }
  t->set_state(TASK_STAGING);
  t->set_name(task.name());
  t->mutable_task_id()->MergeFrom(task.task_id());
  t->mutable_slave_id()->MergeFrom(task.slave_id());
  t->mutable_resources()->MergeFrom(task.resources());
  t->mutable_min_resources()->MergeFrom(task.min_resources());

  framework->addTask(t);

  slave->addTask(t);

  resources += task.resources();
  minResources += task.min_resources();

  // Tell the slave to launch the task!
  LOG(INFO) << "Launching task " << task.task_id()
            << " with resources " << task.resources() << " on slave "
            << slave->id << " (" << slave->info.hostname() << ")";

  RunTaskMessage message;
  message.mutable_framework()->MergeFrom(framework->info);
  message.mutable_framework_id()->MergeFrom(framework->id);
  message.set_pid(framework->pid);
  message.mutable_task()->MergeFrom(task);
  send(slave->pid, message);

  stats.tasks[TASK_STAGING]++;

  // For the purpose of usage logging, record a dummy status update to
  // TASK_STAGING:
  {
    StatusUpdate update;
    update.mutable_framework_id()->MergeFrom(framework->id);
    TaskStatus* status = update.mutable_status();
    status->mutable_task_id()->MergeFrom(t->task_id());
    update.mutable_slave_id()->MergeFrom(t->slave_id());
    if (executorId.isSome()) {
      update.mutable_executor_id()->MergeFrom(executorId.get());
    }
    status->set_state(TASK_STAGING);
    status->set_message("[implicit update for RunTasksMessage]");
    update.set_timestamp(Clock::now());
    update.set_uuid("[implicit-update]");
    recordStatusUpdate(update);
  }

  *pTask = t;

  return ResourceHints(resources, minResources);
}


void Master::addFramework(Framework* framework)
{
  CHECK(frameworks.count(framework->id) == 0);

  frameworks[framework->id] = framework;

  link(framework->pid);

  FrameworkRegisteredMessage message;
  message.mutable_framework_id()->MergeFrom(framework->id);
  message.mutable_master_info()->MergeFrom(info);
  send(framework->pid, message);

  dispatch(allocator, &Allocator::frameworkAdded,
           framework->id, framework->info);
}


// Replace the scheduler for a framework with a new process ID, in the
// event of a scheduler failover.
void Master::failoverFramework(Framework* framework, const UPID& newPid)
{
  const UPID& oldPid = framework->pid;

  {
    FrameworkErrorMessage message;
    message.set_message("Framework failed over");
    send(oldPid, message);
  }

  // TODO(benh): unlink(oldPid);

  framework->pid = newPid;
  link(newPid);

  // Make sure we can get offers again.
  framework->active = true;

  dispatch(allocator, &Allocator::frameworkAdded,
           framework->id, framework->info);

  framework->reregisteredTime = Clock::now();

  {
    FrameworkRegisteredMessage message;
    message.mutable_framework_id()->MergeFrom(framework->id);
    message.mutable_master_info()->MergeFrom(info);
    send(newPid, message);
  }

  // Remove the framework's offers (if they weren't removed before).
  // We do this after we have updated the pid and sent the framework
  // registered message so that the allocator can immediately re-offer
  // these resources to this framework if it wants.
  // TODO(benh): Consider just reoffering these to
  foreach (Offer* offer, utils::copy(framework->offers)) {
<<<<<<< HEAD
    allocator->resourcesRecovered(offer->framework_id(),
                                  offer->slave_id(),
                                  ResourceHints::forOffer(*offer));
=======
    dispatch(allocator, &Allocator::resourcesRecovered,
             offer->framework_id(),
             offer->slave_id(),
             Resources(offer->resources()));
>>>>>>> 42951149
    removeOffer(offer);
  }
}


void Master::removeFramework(Framework* framework)
{
  if (framework->active) {
    // Tell the allocator to stop allocating resources to this framework.
    dispatch(allocator, &Allocator::frameworkDeactivated, framework->id);
  }

  // Tell slaves to shutdown the framework.
  foreachvalue (Slave* slave, slaves) {
    ShutdownFrameworkMessage message;
    message.mutable_framework_id()->MergeFrom(framework->id);
    send(slave->pid, message);
  }

  // Remove pointers to the framework's tasks in slaves.
  foreachvalue (Task* task, utils::copy(framework->tasks)) {
    Slave* slave = getSlave(task->slave_id());
    // Since we only find out about tasks when the slave reregisters,
    // it must be the case that the slave exists!
    CHECK(slave != NULL);
    removeTask(task);
  }

  // Remove the framework's offers (if they weren't removed before).
  foreach (Offer* offer, utils::copy(framework->offers)) {
<<<<<<< HEAD
    allocator->resourcesRecovered(offer->framework_id(),
                                  offer->slave_id(),
                                  ResourceHints::forOffer(*offer));
=======
    dispatch(allocator, &Allocator::resourcesRecovered,
             offer->framework_id(),
             offer->slave_id(),
             Resources(offer->resources()));
>>>>>>> 42951149
    removeOffer(offer);
  }

  // Remove the framework's executors for correct resource accounting.
  hashmap<SlaveID, hashmap<ExecutorID, ExecutorInfo> > executors;
  swap(executors, framework->executors);
  foreachkey (const SlaveID& slaveId, executors) {
    Slave* slave = getSlave(slaveId);
    if (slave != NULL) {
      foreachvalue (const ExecutorInfo& executorInfo, executors[slaveId]) {
        removeExecutor(slave, framework, executorInfo);
      }
    }
  }

  // TODO(benh): Similar code between removeFramework and
  // failoverFramework needs to be shared!

  // TODO(benh): unlink(framework->pid);

  framework->unregisteredTime = Clock::now();

  completedFrameworks.push_back(*framework);

  if (completedFrameworks.size() > MAX_COMPLETED_FRAMEWORKS) {
    completedFrameworks.pop_front();
  }

  // Delete it.
  frameworks.erase(framework->id);
  dispatch(allocator, &Allocator::frameworkRemoved, framework->id);
  delete framework;
}


void Master::addSlave(Slave* slave, bool reregister)
{
  CHECK(slave != NULL);

  LOG(INFO) << "Adding slave " << slave->id
            << " at " << slave->info.hostname()
            << " with " << Resources(slave->info.resources());

  slaves[slave->id] = slave;

  link(slave->pid);

  if (!reregister) {
    SlaveRegisteredMessage message;
    message.mutable_slave_id()->MergeFrom(slave->id);
    send(slave->pid, message);
  } else {
    SlaveReregisteredMessage message;
    message.mutable_slave_id()->MergeFrom(slave->id);
    send(slave->pid, message);
  }

  // TODO(benh):
  //     // Ask the slaves manager to monitor this slave for us.
  //     dispatch(slavesManager->self(), &SlavesManager::monitor,
  //              slave->pid, slave->info, slave->id);

  // Set up an observer for the slave.
  slave->observer = new SlaveObserver(slave->pid, slave->info,
                                      slave->id, self());
  spawn(slave->observer);

  if (!reregister) {
    dispatch(allocator, &Allocator::slaveAdded,
             slave->id, slave->info, hashmap<FrameworkID, Resources>());
  }
}


void Master::readdSlave(Slave* slave,
			const vector<ExecutorInfo>& executorInfos,
			const vector<Task>& tasks)
{
  CHECK(slave != NULL);

  addSlave(slave, true);

<<<<<<< HEAD
  foreach (const Task& task, tasks) {
    Task* t = new Task(task);

    // If this task has an executor then add it to the slave's state
    // (unless it has already been added). TODO(benh): There is
    // actually an accounting bug here because we won't end up adding
    // all running executors (because some might not be running tasks)
    // which means that more resources will be available on that slave
    // than are actually available.
    if (t->has_executor_id()) {
      foreach (const ExecutorInfo& executorInfo, executorInfos) {
        if (executorInfo.executor_id() == task.executor_id()) {
          addExecutor(task.framework_id(), slave->id, executorInfo);
          break;
        }
=======
  // Add the executors and tasks to the slave and framework state and
  // determine the resources that have been allocated to frameworks.
  hashmap<FrameworkID, Resources> resources;

  foreach (const ExecutorInfo& executorInfo, executorInfos) {
    // TODO(benh): Remove this check if framework_id becomes required
    // on ExecutorInfo (which will also mean we can remove setting it
    // in the slave).
    CHECK(executorInfo.has_framework_id());
    if (!slave->hasExecutor(executorInfo.framework_id(),
                            executorInfo.executor_id())) {
      slave->addExecutor(executorInfo.framework_id(), executorInfo);
    }

    Framework* framework = getFramework(executorInfo.framework_id());
    if (framework != NULL) {
      if (!framework->hasExecutor(slave->id, executorInfo.executor_id())) {
        framework->addExecutor(slave->id, executorInfo);
>>>>>>> 42951149
      }
    }

    resources[executorInfo.framework_id()] += executorInfo.resources();
  }

  foreach (const Task& task, tasks) {
    Task* t = new Task(task);

    // Add the task to the slave.
    slave->addTask(t);

    // Try and add the task to the framework too, but since the
    // framework might not yet be connected we won't be able to
    // add them. However, when the framework connects later we
    // will add them then. We also tell this slave the current
    // framework pid for this task. Again, we do the same thing
    // if a framework currently isn't registered.
    Framework* framework = getFramework(task.framework_id());
    if (framework != NULL) {
      framework->addTask(t);
      UpdateFrameworkMessage message;
      message.mutable_framework_id()->MergeFrom(framework->id);
      message.set_pid(framework->pid);
      send(slave->pid, message);
    } else {
      // TODO(benh): We should really put a timeout on how long we
      // keep tasks running on a slave that never have frameworks
      // reregister and claim them.
      LOG(WARNING) << "Possibly orphaned task " << task.task_id()
                   << " of framework " << task.framework_id()
                   << " running on slave " << slave->id << " ("
                   << slave->info.hostname() << ")";
    }

    resources[task.framework_id()] += task.resources();
  }

  dispatch(allocator, &Allocator::slaveAdded,
           slave->id, slave->info, resources);
}


// Lose all of a slave's tasks and delete the slave object
void Master::removeSlave(Slave* slave)
{
  // Remove pointers to slave's tasks in frameworks, and send status updates
  foreachvalue (Task* task, utils::copy(slave->tasks)) {
    Framework* framework = getFramework(task->framework_id());
    // A framework might not actually exist because the master failed
    // over and the framework hasn't reconnected. This can be a tricky
    // situation for frameworks that want to have high-availability,
    // because if they eventually do connect they won't ever get a
    // status update about this task.  Perhaps in the future what we
    // want to do is create a local Framework object to represent that
    // framework until it fails over. See the TODO above in
    // Master::reregisterSlave.
    if (framework != NULL) {
      StatusUpdateMessage message;
      StatusUpdate* update = message.mutable_update();
      update->mutable_framework_id()->MergeFrom(task->framework_id());
      if (task->has_executor_id()) {
        update->mutable_executor_id()->MergeFrom(task->executor_id());
      }
      update->mutable_slave_id()->MergeFrom(task->slave_id());
      TaskStatus* status = update->mutable_status();
      status->mutable_task_id()->MergeFrom(task->task_id());
      status->set_state(TASK_LOST);
      status->set_message("Slave " + slave->info.hostname() + " removed");
      update->set_timestamp(Clock::now());
      update->set_uuid(UUID::random().toBytes());
      recordStatusUpdate(*update);
      send(framework->pid, message);
    }
    removeTask(task);
  }

  // Remove and rescind offers (but don't "recover" any resources
  // since the slave is gone).
  foreach (Offer* offer, utils::copy(slave->offers)) {
    removeOffer(offer, true); // Rescind!
  }

  // Remove executors from the slave for proper resource accounting.
  hashmap<FrameworkID, hashmap<ExecutorID, ExecutorInfo> > executors;
  swap(executors, slave->executors);
  foreachkey (const FrameworkID& frameworkId, executors) {
    Framework* framework = getFramework(frameworkId);
    if (framework != NULL) {
      foreachvalue (const ExecutorInfo& executorInfo, executors[frameworkId]) {
        removeExecutor(slave, framework, executorInfo);
      }
    }
  }

  // Send lost-slave message to all frameworks (this helps them re-run
  // previously finished tasks whose output was on the lost slave).
  foreachvalue (Framework* framework, frameworks) {
    LostSlaveMessage message;
    message.mutable_slave_id()->MergeFrom(slave->id);
    send(framework->pid, message);
  }

  // TODO(benh):
  //     // Tell the slaves manager to stop monitoring this slave for us.
  //     dispatch(slavesManager->self(), &SlavesManager::forget,
  //              slave->pid, slave->info, slave->id);

  // Kill the slave observer.
  terminate(slave->observer);
  wait(slave->observer);

  delete slave->observer;

  // TODO(benh): unlink(slave->pid);

  // Delete it.
  slaves.erase(slave->id);
  dispatch(allocator, &Allocator::slaveRemoved, slave->id);
  delete slave;
}


void Master::removeTask(Task* task)
{
  // Remove from framework.
  Framework* framework = getFramework(task->framework_id());
  if (framework != NULL) { // A framework might not be re-connected yet.
    framework->removeTask(task);
  }

  // Remove from slave.
  Slave* slave = getSlave(task->slave_id());
  CHECK(slave != NULL);
  slave->removeTask(task);

  // TODO(charles): remove??
  allocator->taskRemoved(task);

  // Tell the allocator about the recovered resources.
<<<<<<< HEAD
  allocator->resourcesRecovered(framework->id, slave->id,
      ResourceHints::forTask(*task));
=======
  dispatch(allocator, &Allocator::resourcesRecovered,
           task->framework_id(),
           task->slave_id(),
           Resources(task->resources()));
>>>>>>> 42951149

  delete task;
}

void Master::addExecutor(const FrameworkID& frameworkId,
                         const SlaveID& slaveId,
                         const ExecutorInfo& info) {
  bool hadSlave = false;
  bool hadFramework = false;
  Slave* slave = getSlave(slaveId);
  if (slave) {
    hadSlave = slave->hasExecutor(frameworkId, info.executor_id());
    if (!hadSlave) {
      slave->addExecutor(frameworkId, info);
    }
  }
  Framework* framework = getFramework(frameworkId);
  if (framework) {
    hadFramework = framework->hasExecutor(slaveId, info.executor_id());
    if (!hadFramework) {
      framework->addExecutor(slave->id, info);
    }
  }
  if (!hadSlave && !hadFramework) {
    allocator->executorAdded(framework->id, slave->id, info);
  } else {
    LOG(INFO) << "Not adding executor to allocator again";
  }
}

void Master::removeExecutor(Slave* slave, Framework* framework,
                            const ExecutorInfo& info) {
  framework->removeExecutor(slave->id, info.executor_id());
  slave->removeExecutor(framework->id, info.executor_id());
  allocator->executorRemoved(framework->id, slave->id, info);
}

void Master::removeOffer(Offer* offer, bool rescind)
{
  // Remove from framework.
  Framework* framework = getFramework(offer->framework_id());
  CHECK(framework != NULL);
  framework->removeOffer(offer);

  // Remove from slave.
  Slave* slave = getSlave(offer->slave_id());
  CHECK(slave != NULL);
  slave->removeOffer(offer);

  if (rescind) {
    RescindResourceOfferMessage message;
    message.mutable_offer_id()->MergeFrom(offer->id());
    send(framework->pid, message);
  }

  // Delete it.
  offers.erase(offer->id());
  delete offer;
}


Framework* Master::getFramework(const FrameworkID& frameworkId)
{
  if (frameworks.count(frameworkId) > 0) {
    return frameworks[frameworkId];
  } else {
    return NULL;
  }
}


Slave* Master::getSlave(const SlaveID& slaveId)
{
  if (slaves.count(slaveId) > 0) {
    return slaves[slaveId];
  } else {
    return NULL;
  }
}


Offer* Master::getOffer(const OfferID& offerId)
{
  if (offers.count(offerId) > 0) {
    return offers[offerId];
  } else {
    return NULL;
  }
}


// Create a new framework ID. We format the ID as MASTERID-FWID, where
// MASTERID is the ID of the master (launch date plus fault tolerant ID)
// and FWID is an increasing integer.
FrameworkID Master::newFrameworkId()
{
  std::ostringstream out;

  out << info.id() << "-" << std::setw(4)
      << std::setfill('0') << nextFrameworkId++;

  FrameworkID frameworkId;
  frameworkId.set_value(out.str());

  return frameworkId;
}


OfferID Master::newOfferId()
{
  OfferID offerId;
  offerId.set_value(info.id() + "-" + stringify(nextOfferId++));
  return offerId;
}


SlaveID Master::newSlaveId()
{
  SlaveID slaveId;
  slaveId.set_value(info.id() + "-" + stringify(nextSlaveId++));
  return slaveId;
}


void Master::updateUsage(const UsageMessage& message) {
  Slave* slave = getSlave(message.slave_id());
  if (slave && slave->active) {
    slave->addUsageMessage(message);
  }
  allocator->gotUsage(message);

  foreach (UPID pid, usageListeners) {
    send(pid, message);
  }
}

void Master::forwardAllocatorEstimates(const AllocatorEstimates& estimates)
{
  foreach (UPID pid, usageListeners) {
    send(pid, estimates);
  }
}

void Master::registerUsageListener(const UPID& pid) {
  usageListeners.insert(pid);
  UsageListenerRegisteredMessage registered;
  link(pid);
  send(pid, registered);
}

void Master::sendFrameworkPriorities(const FrameworkPrioritiesMessage&
    priorities)
{
  foreachvalue (Slave* slave, slaves) {
    send(slave->pid, priorities);
  }
}

} // namespace master {
} // namespace internal {
} // namespace mesos {<|MERGE_RESOLUTION|>--- conflicted
+++ resolved
@@ -1,20 +1,20 @@
 /**
- * Licensed to the Apache Software Foundation (ASF) under one
- * or more contributor license agreements.  See the NOTICE file
- * distributed with this work for additional information
- * regarding copyright ownership.  The ASF licenses this file
- * to you under the Apache License, Version 2.0 (the
- * "License"); you may not use this file except in compliance
- * with the License.  You may obtain a copy of the License at
- *
- *     http://www.apache.org/licenses/LICENSE-2.0
- *
- * Unless required by applicable law or agreed to in writing, software
- * distributed under the License is distributed on an "AS IS" BASIS,
- * WITHOUT WARRANTIES OR CONDITIONS OF ANY KIND, either express or implied.
- * See the License for the specific language governing permissions and
- * limitations under the License.
- */
+* Licensed to the Apache Software Foundation (ASF) under one
+* or more contributor license agreements.  See the NOTICE file
+* distributed with this work for additional information
+* regarding copyright ownership.  The ASF licenses this file
+* to you under the Apache License, Version 2.0 (the
+* "License"); you may not use this file except in compliance
+* with the License.  You may obtain a copy of the License at
+*
+*     http://www.apache.org/licenses/LICENSE-2.0
+*
+* Unless required by applicable law or agreed to in writing, software
+* distributed under the License is distributed on an "AS IS" BASIS,
+* WITHOUT WARRANTIES OR CONDITIONS OF ANY KIND, either express or implied.
+* See the License for the specific language governing permissions and
+* limitations under the License.
+*/
 
 #include <fstream>
 #include <iomanip>
@@ -327,9 +327,6 @@
   slavesManager = new SlavesManager(conf, self());
   spawn(slavesManager);
 
-<<<<<<< HEAD
-  allocator->initialize(this, conf);
-=======
   // Spawn the allocator.
   spawn(allocator);
   dispatch(allocator, &Allocator::initialize, self());
@@ -338,7 +335,6 @@
   whitelistWatcher = new WhitelistWatcher(conf.get<string>("whitelist", "*"),
                                           allocator);
   spawn(whitelistWatcher);
->>>>>>> 42951149
 
   elected = false;
 
@@ -361,13 +357,6 @@
 
   startTime = Clock::now();
 
-<<<<<<< HEAD
-  LOG(INFO) << "triggering timerTick at " << static_cast<long>(Clock::now());
-  // Start our timer ticks.
-  timerTickTimer = delay(1.0, self(), &Master::timerTick);
-
-=======
->>>>>>> 42951149
   // Install handler functions for certain messages.
   install<SubmitSchedulerRequest>(
       &Master::submitScheduler,
@@ -527,20 +516,11 @@
 
       // Remove the framework's offers.
       foreach (Offer* offer, utils::copy(framework->offers)) {
-<<<<<<< HEAD
-        FrameworkID frameworkId = offer->framework_id();
-        SlaveID slaveId = offer->slave_id();
-        ResourceHints resources = ResourceHints::forOffer(*offer);
-=======
 	dispatch(allocator, &Allocator::resourcesRecovered,
 		 offer->framework_id(),
                  offer->slave_id(),
-                 Resources(offer->resources()));
->>>>>>> 42951149
+                 ResourceHints::forOffer(*offer));
         removeOffer(offer);
-        allocator->resourcesRecovered(frameworkId,
-                                      slaveId,
-                                      resources);
       }
       return;
     }
@@ -684,14 +664,9 @@
       // replied to the offers but the driver might have dropped
       // those messages since it wasn't connected to the master.
       foreach (Offer* offer, utils::copy(framework->offers)) {
-<<<<<<< HEAD
-        allocator->resourcesRecovered(offer->framework_id(),
-                                      offer->slave_id(),
-                                      ResourceHints::forOffer(*offer));
-=======
         dispatch(allocator, &Allocator::resourcesRecovered,
-		 offer->framework_id(), offer->slave_id(), offer->resources());
->>>>>>> 42951149
+		 offer->framework_id(), offer->slave_id(), 
+                 ResourceHints::forOffer(*offer));
         removeOffer(offer);
       }
 
@@ -1219,20 +1194,15 @@
 }
 
 
-<<<<<<< HEAD
-void Master::makeOffers(Framework* framework,
-                        const hashmap<Slave*, ResourceHints>& offered)
-=======
 void Master::offer(const FrameworkID& frameworkId,
-                   const hashmap<SlaveID, Resources>& resources)
->>>>>>> 42951149
+                   const hashmap<SlaveID, ResourceHints>& resources)
 {
   if (!frameworks.contains(frameworkId) || !frameworks[frameworkId]->active) {
     LOG(WARNING) << "Master returning resources offered to framework "
                  << frameworkId << " because the framework"
                  << " has terminated or is inactive";
 
-    foreachpair (const SlaveID& slaveId, const Resources& offered, resources) {
+    foreachpair (const SlaveID& slaveId, const ResourceHints& offered, resources) {
       dispatch(allocator, &Allocator::resourcesRecovered,
                frameworkId, slaveId, offered);
     }
@@ -1242,11 +1212,8 @@
   // Create an offer for each slave and add it to the message.
   ResourceOffersMessage message;
 
-<<<<<<< HEAD
-  foreachpair (Slave* slave, const ResourceHints& offerRes, offered) {
-=======
   Framework* framework = frameworks[frameworkId];
-  foreachpair (const SlaveID& slaveId, const Resources& offered, resources) {
+  foreachpair (const SlaveID& slaveId, const ResourceHints& offered, resources) {
     if (!slaves.contains(slaveId)) {
       LOG(WARNING) << "Master returning resources offered to framework "
                    << frameworkId << " because slave " << slaveId
@@ -1259,19 +1226,14 @@
 
     Slave* slave = slaves[slaveId];
 
->>>>>>> 42951149
     Offer* offer = new Offer();
     offer->mutable_id()->MergeFrom(newOfferId());
     offer->mutable_framework_id()->MergeFrom(framework->id);
     offer->mutable_slave_id()->MergeFrom(slave->id);
     offer->set_hostname(slave->info.hostname());
-<<<<<<< HEAD
-    offer->mutable_resources()->MergeFrom(offerRes.expectedResources);
-=======
-    offer->mutable_resources()->MergeFrom(offered);
->>>>>>> 42951149
+    offer->mutable_resources()->MergeFrom(offered.expectedResources);
+    offer->mutable_min_resources()->MergeFrom(offered.minResources);
     offer->mutable_attributes()->MergeFrom(slave->info.attributes());
-    offer->mutable_min_resources()->MergeFrom(offerRes.minResources);
 
     // Add all framework's executors running on this slave.
     if (slave->executors.contains(framework->id)) {
@@ -1305,7 +1267,7 @@
     if (framework->info.allocates_min()) {
       messageOffer->clear_resources();
       messageOffer->clear_min_resources();
-      messageOffer->mutable_resources()->MergeFrom(offerRes.minResources);
+      messageOffer->mutable_resources()->MergeFrom(offer->min_resources());
     }
     message.add_pids(slave->pid);
   }
@@ -1607,38 +1569,17 @@
            usedResources.minResources.allocatable());
 
   // Calculate unused resources.
-<<<<<<< HEAD
-  ResourceHints offerResources = ResourceHints::forOffer(*offer);
-  ResourceHints unusedResources = offerResources - usedResources;
-
-  // TODO(benh): Move all filter logic to the allocators!
-
-  // Get the timeout (if it exists) for re-offering refused resources.
-  double timeout = filters.has_refuse_seconds()
-    ? filters.refuse_seconds()
-    : UNUSED_RESOURCES_TIMEOUT;
-
-  // Only add a filter on a slave if none of the resources are used.
-  if (timeout != 0 && usedResources.empty()) {
-    LOG(INFO) << "Filtered slave " << slave->id
-              << " for framework " << framework->id
-              << " (" << slave->info.hostname() << ") for framework "
-              << " for " << timeout << " seconds "
-              << " at " << unusedResources;
-    double time = (timeout == -1) ? 0 : Clock::now() + timeout;
-    framework->slaveFilter[slave] =
-        Framework::FilterInfo(time, unusedResources);
-=======
-  Resources unusedResources = offer->resources() - usedResources;
-
-  if (unusedResources.allocatable().size() > 0) {
+  ResourceHints unusedResources =
+    ResourceHints::forOffer(*offer) - usedResources;
+
+  if (unusedResources.expectedResources.allocatable().size() > 0 ||
+      unusedResources.minResources.allocatable().size() > 0) {
     // Tell the allocator about the unused (e.g., refused) resources.
     dispatch(allocator, &Allocator::resourcesUnused,
 	     offer->framework_id(),
 	     offer->slave_id(),
 	     unusedResources,
 	     filters);
->>>>>>> 42951149
   }
 
   FrameworkID frameworkId = offer->framework_id();
@@ -1647,16 +1588,7 @@
   removeOffer(offer);
 
   foreach (Task* t, launchedTasks) {
-    allocator->taskAdded(t);
-  }
-
-  if (!unusedResources.empty()) {
-    // Tell the allocator about the unused (e.g., refused) resources.
-    allocator->resourcesUnused(frameworkId,
-                               slaveId,
-                               unusedResources);
-  } else {
-    LOG(INFO) << "all resources used";
+    dispatch(allocator, &Allocator::taskAdded, *t);
   }
 }
 
@@ -1804,16 +1736,10 @@
   // these resources to this framework if it wants.
   // TODO(benh): Consider just reoffering these to
   foreach (Offer* offer, utils::copy(framework->offers)) {
-<<<<<<< HEAD
-    allocator->resourcesRecovered(offer->framework_id(),
-                                  offer->slave_id(),
-                                  ResourceHints::forOffer(*offer));
-=======
     dispatch(allocator, &Allocator::resourcesRecovered,
              offer->framework_id(),
              offer->slave_id(),
-             Resources(offer->resources()));
->>>>>>> 42951149
+             ResourceHints::forOffer(*offer));
     removeOffer(offer);
   }
 }
@@ -1844,16 +1770,10 @@
 
   // Remove the framework's offers (if they weren't removed before).
   foreach (Offer* offer, utils::copy(framework->offers)) {
-<<<<<<< HEAD
-    allocator->resourcesRecovered(offer->framework_id(),
-                                  offer->slave_id(),
-                                  ResourceHints::forOffer(*offer));
-=======
     dispatch(allocator, &Allocator::resourcesRecovered,
              offer->framework_id(),
              offer->slave_id(),
-             Resources(offer->resources()));
->>>>>>> 42951149
+             ResourceHints::forOffer(*offer));
     removeOffer(offer);
   }
 
@@ -1936,23 +1856,6 @@
 
   addSlave(slave, true);
 
-<<<<<<< HEAD
-  foreach (const Task& task, tasks) {
-    Task* t = new Task(task);
-
-    // If this task has an executor then add it to the slave's state
-    // (unless it has already been added). TODO(benh): There is
-    // actually an accounting bug here because we won't end up adding
-    // all running executors (because some might not be running tasks)
-    // which means that more resources will be available on that slave
-    // than are actually available.
-    if (t->has_executor_id()) {
-      foreach (const ExecutorInfo& executorInfo, executorInfos) {
-        if (executorInfo.executor_id() == task.executor_id()) {
-          addExecutor(task.framework_id(), slave->id, executorInfo);
-          break;
-        }
-=======
   // Add the executors and tasks to the slave and framework state and
   // determine the resources that have been allocated to frameworks.
   hashmap<FrameworkID, Resources> resources;
@@ -1971,7 +1874,6 @@
     if (framework != NULL) {
       if (!framework->hasExecutor(slave->id, executorInfo.executor_id())) {
         framework->addExecutor(slave->id, executorInfo);
->>>>>>> 42951149
       }
     }
 
@@ -2109,18 +2011,13 @@
   slave->removeTask(task);
 
   // TODO(charles): remove??
-  allocator->taskRemoved(task);
+  dispatch(allocator, &Allocator::taskRemoved, *task);
 
   // Tell the allocator about the recovered resources.
-<<<<<<< HEAD
-  allocator->resourcesRecovered(framework->id, slave->id,
-      ResourceHints::forTask(*task));
-=======
   dispatch(allocator, &Allocator::resourcesRecovered,
            task->framework_id(),
            task->slave_id(),
-           Resources(task->resources()));
->>>>>>> 42951149
+           ResourceHints::forTask(*task));
 
   delete task;
 }
@@ -2145,7 +2042,8 @@
     }
   }
   if (!hadSlave && !hadFramework) {
-    allocator->executorAdded(framework->id, slave->id, info);
+    dispatch(allocator, &Allocator::executorAdded,
+        framework->id, slave->id, info);
   } else {
     LOG(INFO) << "Not adding executor to allocator again";
   }
@@ -2155,7 +2053,8 @@
                             const ExecutorInfo& info) {
   framework->removeExecutor(slave->id, info.executor_id());
   slave->removeExecutor(framework->id, info.executor_id());
-  allocator->executorRemoved(framework->id, slave->id, info);
+  dispatch(allocator, &Allocator::executorRemoved,
+      framework->id, slave->id, info);
 }
 
 void Master::removeOffer(Offer* offer, bool rescind)
@@ -2247,10 +2146,10 @@
 
 void Master::updateUsage(const UsageMessage& message) {
   Slave* slave = getSlave(message.slave_id());
-  if (slave && slave->active) {
+  if (slave) {
     slave->addUsageMessage(message);
   }
-  allocator->gotUsage(message);
+  dispatch(allocator, &Allocator::gotUsage, message);
 
   foreach (UPID pid, usageListeners) {
     send(pid, message);
