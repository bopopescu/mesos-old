/**
 * Licensed to the Apache Software Foundation (ASF) under one
 * or more contributor license agreements.  See the NOTICE file
 * distributed with this work for additional information
 * regarding copyright ownership.  The ASF licenses this file
 * to you under the Apache License, Version 2.0 (the
 * "License"); you may not use this file except in compliance
 * with the License.  You may obtain a copy of the License at
 *
 *     http://www.apache.org/licenses/LICENSE-2.0
 *
 * Unless required by applicable law or agreed to in writing, software
 * distributed under the License is distributed on an "AS IS" BASIS,
 * WITHOUT WARRANTIES OR CONDITIONS OF ANY KIND, either express or implied.
 * See the License for the specific language governing permissions and
 * limitations under the License.
 */

#include <fstream>
#include <iomanip>
#include <list>
#include <sstream>

#include <glog/logging.h>

#include <process/run.hpp>
#include <process/timer.hpp>

#include "config/config.hpp"

#include "common/build.hpp"
#include "common/date_utils.hpp"
#include "common/utils.hpp"
#include "common/uuid.hpp"

#include "master/allocator.hpp"
#include "master/allocator_factory.hpp"
#include "master/master.hpp"
#include "master/slaves_manager.hpp"

namespace params = std::tr1::placeholders;

using std::list;
using std::string;
using std::vector;

using process::wait; // Necessary on some OS's to disambiguate.

using std::tr1::cref;
using std::tr1::bind;


namespace mesos {
namespace internal {
namespace master {

class SlaveObserver : public Process<SlaveObserver>
{
public:
  SlaveObserver(const UPID& _slave,
                const SlaveInfo& _slaveInfo,
                const SlaveID& _slaveId,
                const PID<SlavesManager>& _slavesManager)
    : slave(_slave),
      slaveInfo(_slaveInfo),
      slaveId(_slaveId),
      slavesManager(_slavesManager),
      timeouts(0),
      pinged(false) {}

  virtual ~SlaveObserver() {}

protected:
  virtual void operator () ()
  {
    // Send a ping some interval after we heard the last pong. Or if
    // we don't hear a pong, increment the number of timeouts from the
    // slave and try and send another ping. If we eventually timeout too
    // many missed pongs in a row, consider the slave dead.
    send(slave, "PING");
    pinged = true;

    do {
      receive(SLAVE_PONG_TIMEOUT);
      if (name() == "PONG") {
        timeouts = 0;
        pinged = false;
      } else if (name() == TIMEOUT) {
        if (pinged) {
          timeouts++;
          pinged = false;
        }

        send(slave, "PING");
        pinged = true;
      } else if (name() == TERMINATE) {
        return;
      }
    } while (timeouts < MAX_SLAVE_TIMEOUTS);

    // Tell the slave manager to deactivate the slave, this will take
    // care of updating the master too.
    while (!call(slavesManager, &SlavesManager::deactivate,
                 slaveInfo.hostname(), slave.port)) {
      LOG(WARNING) << "Slave \"failed\" but can't be deactivated, retrying";
      pause(5);
    }
  }

private:
  const UPID slave;
  const SlaveInfo slaveInfo;
  const SlaveID slaveId;
  const PID<SlavesManager> slavesManager;
  int timeouts;
  bool pinged;
};


// Performs slave registration asynchronously. There are two means of
// doing this, one first tries to add this slave to the slaves
// manager, while the other one simply tells the master to add the
// slave.
struct SlaveRegistrar
{
  static bool run(Slave* slave, const PID<Master>& master)
  {
    // TODO(benh): Do a reverse lookup to ensure IP maps to
    // hostname, or check credentials of this slave.
    dispatch(master, &Master::addSlave, slave, false);
  }

  static bool run(Slave* slave,
                  const PID<Master>& master,
                  const PID<SlavesManager>& slavesManager)
  {
    if (!call(slavesManager, &SlavesManager::add,
              slave->info.hostname(), slave->pid.port)) {
      LOG(WARNING) << "Could not register slave because failed"
                   << " to add it to the slaves maanger";
      delete slave;
      return false;
    }

    return run(slave, master);
  }
};


// Performs slave re-registration asynchronously as above.
struct SlaveReregistrar
{
  static bool run(Slave* slave,
                  const vector<ExecutorInfo>& executorInfos,
                  const vector<Task>& tasks,
                  const PID<Master>& master)
  {
    // TODO(benh): Do a reverse lookup to ensure IP maps to
    // hostname, or check credentials of this slave.
    dispatch(master, &Master::readdSlave, slave, executorInfos, tasks);
  }

  static bool run(Slave* slave,
                  const vector<ExecutorInfo>& executorInfos,
                  const vector<Task>& tasks,
                  const PID<Master>& master,
                  const PID<SlavesManager>& slavesManager)
  {
    if (!call(slavesManager, &SlavesManager::add,
              slave->info.hostname(), slave->pid.port)) {
      LOG(WARNING) << "Could not register slave because failed"
                   << " to add it to the slaves maanger";
      delete slave;
      return false;
    }

    return run(slave, executorInfos, tasks, master);
  }
};


Master::Master(Allocator* _allocator)
  : ProcessBase("master"),
    allocator(_allocator)
{
  initialize();
}


Master::Master(Allocator* _allocator, const Configuration& conf)
  : ProcessBase("master"),
    allocator(_allocator),
    conf(conf)
{
  initialize();
}


Master::~Master()
{
  LOG(INFO) << "Shutting down master";

  foreachvalue (Framework* framework, utils::copy(frameworks)) {
    removeFramework(framework);
  }

  foreachvalue (Slave* slave, utils::copy(slaves)) {
    removeSlave(slave);
  }

  CHECK(offers.size() == 0);

  terminate(slavesManager);
  wait(slavesManager);

  delete slavesManager;
}


void Master::registerOptions(Configurator* configurator)
{
  SlavesManager::registerOptions(configurator);

  configurator->addOption<bool>(
      "root_submissions",
      "Can root submit frameworks?",
      true);

  configurator->addOption<int>(
      "failover_timeout",
      "Framework failover timeout in seconds",
      FRAMEWORK_FAILOVER_TIMEOUT);
}


// Return connected frameworks that are not in the process of being removed
vector<Framework*> Master::getActiveFrameworks() const
{
  vector <Framework*> result;
  foreachvalue (Framework* framework, frameworks) {
    if (framework->active) {
      result.push_back(framework);
    }
  }
  return result;
}


// Return connected slaves that are not in the process of being removed
vector<Slave*> Master::getActiveSlaves() const
{
  vector <Slave*> result;
  foreachvalue (Slave* slave, slaves) {
    if (slave->active) {
      result.push_back(slave);
    }
  }
  return result;
}


void Master::operator () ()
{
  LOG(INFO) << "Master started at mesos://" << self();

  // Don't do anything until we get a master token.
  while (receive() != GotMasterTokenMessage().GetTypeName()) {
    LOG(INFO) << "Oops! We're dropping a message since "
              << "we haven't received an identifier yet!";
  }

  GotMasterTokenMessage message;
  message.ParseFromString(body());

  // The master ID is comprised of the current date and some ephemeral
  // token (e.g., determined by ZooKeeper).

  id = DateUtils::currentDate() + "-" + message.token();
  LOG(INFO) << "Master ID: " << id;

  // Setup slave manager.
  slavesManager = new SlavesManager(conf, self());
  spawn(slavesManager);

  allocator->initialize(this);

  // Start our timer ticks.
  delay(1.0, self(), &Master::timerTick);

  while (true) {
    serve();
    if (name() == TERMINATE) {
      LOG(INFO) << "Asked to terminate by " << from();
      foreachvalue (Slave* slave, slaves) {
        send(slave->pid, TERMINATE);
      }
      break;
    } else {
      LOG(WARNING) << "Dropping unknown message '" << name() << "'"
                   << " from: " << from();
    }
  }
}


void Master::initialize()
{
  elected = false;

  nextFrameworkId = 0;
  nextSlaveId = 0;
  nextOfferId = 0;

  failoverTimeout = conf.get<int>("failover_timeout", FRAMEWORK_FAILOVER_TIMEOUT);

  // Start all the statistics at 0.
  CHECK(TASK_STARTING == TaskState_MIN);
  CHECK(TASK_LOST == TaskState_MAX);
  stats.tasks[TASK_STARTING] = 0;
  stats.tasks[TASK_RUNNING] = 0;
  stats.tasks[TASK_FINISHED] = 0;
  stats.tasks[TASK_FAILED] = 0;
  stats.tasks[TASK_KILLED] = 0;
  stats.tasks[TASK_LOST] = 0;
  stats.validStatusUpdates = 0;
  stats.invalidStatusUpdates = 0;
  stats.validFrameworkMessages = 0;
  stats.invalidFrameworkMessages = 0;

  startTime = elapsedTime();

  // Install handler functions for certain messages.
  installProtobufHandler<SubmitSchedulerRequest>(
      &Master::submitScheduler,
      &SubmitSchedulerRequest::name);

  installProtobufHandler<NewMasterDetectedMessage>(
      &Master::newMasterDetected,
      &NewMasterDetectedMessage::pid);

  installProtobufHandler<NoMasterDetectedMessage>(
      &Master::noMasterDetected);

  installProtobufHandler<RegisterFrameworkMessage>(
      &Master::registerFramework,
      &RegisterFrameworkMessage::framework);

  installProtobufHandler<ReregisterFrameworkMessage>(
      &Master::reregisterFramework,
      &ReregisterFrameworkMessage::framework_id,
      &ReregisterFrameworkMessage::framework,
      &ReregisterFrameworkMessage::failover);

  installProtobufHandler<UnregisterFrameworkMessage>(
      &Master::unregisterFramework,
      &UnregisterFrameworkMessage::framework_id);

  installProtobufHandler<DeactivateFrameworkMessage>(
        &Master::deactivateFramework,
        &DeactivateFrameworkMessage::framework_id);

  installProtobufHandler<ResourceRequestMessage>(
      &Master::resourceRequest,
      &ResourceRequestMessage::framework_id,
      &ResourceRequestMessage::requests);

  installProtobufHandler<LaunchTasksMessage>(
      &Master::launchTasks,
      &LaunchTasksMessage::framework_id,
      &LaunchTasksMessage::offer_id,
      &LaunchTasksMessage::tasks,
      &LaunchTasksMessage::filters);

  installProtobufHandler<ReviveOffersMessage>(
      &Master::reviveOffers,
      &ReviveOffersMessage::framework_id);

  installProtobufHandler<KillTaskMessage>(
      &Master::killTask,
      &KillTaskMessage::framework_id,
      &KillTaskMessage::task_id);

  installProtobufHandler<FrameworkToExecutorMessage>(
      &Master::schedulerMessage,
      &FrameworkToExecutorMessage::slave_id,
      &FrameworkToExecutorMessage::framework_id,
      &FrameworkToExecutorMessage::executor_id,
      &FrameworkToExecutorMessage::data);

  installProtobufHandler<RegisterSlaveMessage>(
      &Master::registerSlave,
      &RegisterSlaveMessage::slave);

  installProtobufHandler<ReregisterSlaveMessage>(
      &Master::reregisterSlave,
      &ReregisterSlaveMessage::slave_id,
      &ReregisterSlaveMessage::slave,
      &ReregisterSlaveMessage::executor_infos,
      &ReregisterSlaveMessage::tasks);

  installProtobufHandler<UnregisterSlaveMessage>(
      &Master::unregisterSlave,
      &UnregisterSlaveMessage::slave_id);

  installProtobufHandler<StatusUpdateMessage>(
      &Master::statusUpdate,
      &StatusUpdateMessage::update,
      &StatusUpdateMessage::pid);

  installProtobufHandler<ExecutorToFrameworkMessage>(
      &Master::executorMessage,
      &ExecutorToFrameworkMessage::slave_id,
      &ExecutorToFrameworkMessage::framework_id,
      &ExecutorToFrameworkMessage::executor_id,
      &ExecutorToFrameworkMessage::data);

  installProtobufHandler<ExitedExecutorMessage>(
      &Master::exitedExecutor,
      &ExitedExecutorMessage::slave_id,
      &ExitedExecutorMessage::framework_id,
      &ExitedExecutorMessage::executor_id,
      &ExitedExecutorMessage::status);

  installProtobufHandler<UsageMessage>(&Master::updateUsage);

  // Install some message handlers.
  installMessageHandler(EXITED, &Master::exited);

  // Install HTTP request handlers.
  installHttpHandler(
      "vars",
      bind(&http::vars, cref(*this), params::_1));

  installHttpHandler(
      "stats.json",
      bind(&http::json::stats, cref(*this), params::_1));

  installHttpHandler(
      "state.json",
      bind(&http::json::state, cref(*this), params::_1));
}


void Master::submitScheduler(const string& name)
{
  LOG(INFO) << "Scheduler submit request for " << name;
  SubmitSchedulerResponse response;
  response.set_okay(false);
  send(from(), response);
}


void Master::newMasterDetected(const UPID& pid)
{
  // Check and see if we are (1) still waiting to be the elected
  // master, (2) newly elected master, (3) no longer elected master,
  // or (4) still elected master.

  UPID master = pid;

  if (master != self() && !elected) {
    LOG(INFO) << "Waiting to be master!";
  } else if (master == self() && !elected) {
    LOG(INFO) << "Elected as master!";
    elected = true;
  } else if (master != self() && elected) {
    LOG(FATAL) << "No longer elected master ... committing suicide!";
  } else if (master == self() && elected) {
    LOG(INFO) << "Still acting as master!";
  }
}


void Master::noMasterDetected()
{
  if (elected) {
    LOG(FATAL) << "No longer elected master ... committing suicide!";
  } else {
    LOG(FATAL) << "No master detected (?) ... committing suicide!";
  }
}


void Master::registerFramework(const FrameworkInfo& frameworkInfo)
{
  if (!elected) {
    LOG(WARNING) << "Ignoring register framework message since not elected yet";
    return;
  }

  Framework* framework =
    new Framework(frameworkInfo, newFrameworkId(), from(), elapsedTime());

  LOG(INFO) << "Registering framework " << framework->id << " at " << from();

  if (framework->info.executor().uri() == "") {
    LOG(INFO) << framework << " registering without an executor URI";
    FrameworkErrorMessage message;
    message.set_code(1);
    message.set_message("No executor URI given");
    send(from(), message);
    delete framework;
    return;
  }

  bool rootSubmissions = conf.get<bool>("root_submissions", true);

  if (framework->info.user() == "root" && rootSubmissions == false) {
    LOG(INFO) << framework << " registering as root, but "
      << "root submissions are disabled on this cluster";
    FrameworkErrorMessage message;
    message.set_code(1);
    message.set_message("User 'root' is not allowed to run frameworks");
    send(from(), message);
    delete framework;
    return;
  }

  addFramework(framework);
}


void Master::reregisterFramework(const FrameworkID& frameworkId,
                                 const FrameworkInfo& frameworkInfo,
                                 bool failover)
{
  if (!elected) {
    LOG(WARNING) << "Ignoring re-register framework message since "
                 << "not elected yet";
    return;
  }

  if (frameworkId == "") {
    LOG(ERROR) << "Framework re-registering without an id!";
    FrameworkErrorMessage message;
    message.set_code(1);
    message.set_message("Missing framework id");
    send(from(), message);
    return;
  }

  if (frameworkInfo.executor().uri() == "") {
    LOG(INFO) << "Framework " << frameworkId << " re-registering "
              << "without an executor URI";
    FrameworkErrorMessage message;
    message.set_code(1);
    message.set_message("No executor URI given");
    send(from(), message);
    return;
  }

  LOG(INFO) << "Re-registering framework " << frameworkId
            << " at " << from();

  if (frameworks.count(frameworkId) > 0) {
    // Using the "failover" of the scheduler allows us to keep a
    // scheduler that got partitioned but didn't die (in ZooKeeper
    // speak this means didn't lose their session) and then
    // eventually tried to connect to this master even though
    // another instance of their scheduler has reconnected. This
    // might not be an issue in the future when the
    // master/allocator launches the scheduler can get restarted
    // (if necessary) by the master and the master will always
    // know which scheduler is the correct one.

    Framework* framework = frameworks[frameworkId];

    if (failover) {
      // TODO: Should we check whether the new scheduler has given
      // us a different framework name, user name or executor info?
      LOG(INFO) << "Framework " << frameworkId << " failed over";
      failoverFramework(framework, from());
    } else {
      LOG(INFO) << "Allowing the Framework " << frameworkId
                << " to re-register with an already used id";

      // Remove any offers sent to this framework.
      // NOTE: We need to do this because the scheduler might have
      // replied to the offers but the driver might have dropped
      // those messages since it wasn't connected to the master.
      foreach (Offer* offer, utils::copy(framework->offers)) {
        allocator->resourcesRecovered(offer->framework_id(),
                                      offer->slave_id(),
                                      ResourceHints::forOffer(*offer));
        removeOffer(offer);
      }

      FrameworkReregisteredMessage message;
      message.mutable_framework_id()->MergeFrom(frameworkId);
      send(from(), message);
      return;
    }
  } else {
    // We don't have a framework with this ID, so we must be a newly
    // elected Mesos master to which either an existing scheduler or a
    // failed-over one is connecting. Create a Framework object and add
    // any tasks it has that have been reported by reconnecting slaves.
    Framework* framework =
      new Framework(frameworkInfo, frameworkId, from(), elapsedTime());

    // TODO(benh): Check for root submissions like above!

    addFramework(framework);

    // Add any running tasks reported by slaves for this framework.
    foreachpair (const SlaveID& slaveId, Slave* slave, slaves) {
      foreachvalue (Task* task, slave->tasks) {
        if (framework->id == task->framework_id()) {
          framework->addTask(task);
          // Also add the task's executor for resource accounting.
          CHECK(slave->hasExecutor(framework->id, task->executor_id()));
          const ExecutorInfo& info = slave->executors[framework->id][
            task->executor_id()];
          addExecutor(framework->id, slave->id, info);
        }
      }
    }
  }

  CHECK(frameworks.count(frameworkId) > 0);

  // Broadcast the new framework pid to all the slaves. We have to
  // broadcast because an executor might be running on a slave but
  // it currently isn't running any tasks. This could be a
  // potential scalability issue ...
  foreachvalue (Slave* slave, slaves) {
    UpdateFrameworkMessage message;
    message.mutable_framework_id()->MergeFrom(frameworkId);
    message.set_pid(from());
    send(slave->pid, message);
  }
}


void Master::unregisterFramework(const FrameworkID& frameworkId)
{
  LOG(INFO) << "Asked to unregister framework " << frameworkId;

  Framework* framework = getFramework(frameworkId);
  if (framework != NULL) {
    if (framework->pid == from()) {
      removeFramework(framework);
    } else {
      LOG(WARNING) << from() << " tried to unregister framework; "
                   << "expecting " << framework->pid;
    }
  }
}


void Master::deactivateFramework(const FrameworkID& frameworkId)
{
  LOG(INFO) << "Asked to deactivate framework " << frameworkId;
  Framework* framework = getFramework(frameworkId);

  if (framework != NULL) {
    if (framework->pid == from()) {
      framework->active = false;
    } else {
      LOG(WARNING) << from() << " tried to deactivate framework; "
        << "expecting " << framework->pid;
    }
  }
}


void Master::resourceRequest(const FrameworkID& frameworkId,
                             const vector<ResourceRequest>& requests)
{
  allocator->resourcesRequested(frameworkId, requests);
}


void Master::launchTasks(const FrameworkID& frameworkId,
                         const OfferID& offerId,
                         const vector<TaskDescription>& tasks,
                         const Filters& filters)
{
  LOG(INFO) << "Received reply for offer " << offerId;

  Framework* framework = getFramework(frameworkId);
  if (framework != NULL) {
    // TODO(benh): Support offer "hoarding" and allow multiple offers
    // *from the same slave* to be used to launch tasks. This can be
    // accomplished rather easily by collecting and merging all offers
    // into a mega-offer and passing that offer to
    // Master::processOfferReply.
    Offer* offer = getOffer(offerId);
    if (offer != NULL) {
      CHECK(offer->framework_id() == frameworkId);
      Slave* slave = getSlave(offer->slave_id());
      CHECK(slave != NULL) << "An offer should not outlive a slave!";
      processTasks(offer, framework, slave, tasks, filters);
    } else {
      // The offer is gone (possibly rescinded, lost slave, re-reply
      // to same offer, etc). Report all tasks in it as failed.
      // TODO: Consider adding a new task state TASK_INVALID for
      // situations like these.
      foreach (const TaskDescription& task, tasks) {
        StatusUpdateMessage message;
        StatusUpdate* update = message.mutable_update();
        update->mutable_framework_id()->MergeFrom(frameworkId);
        TaskStatus* status = update->mutable_status();
        status->mutable_task_id()->MergeFrom(task.task_id());
        status->set_state(TASK_LOST);
        status->set_message("Task launched with invalid offer");
        update->set_timestamp(elapsedTime());
        update->set_uuid(UUID::random().toBytes());
        send(framework->pid, message);
      }
    }
  }
}


void Master::reviveOffers(const FrameworkID& frameworkId)
{
  Framework* framework = getFramework(frameworkId);
  if (framework != NULL) {
    LOG(INFO) << "Reviving offers for framework " << framework->id;
    framework->slaveFilter.clear();
    allocator->offersRevived(framework);
  }
}


void Master::killTask(const FrameworkID& frameworkId,
                      const TaskID& taskId)
{
  LOG(INFO) << "Asked to kill task " << taskId
            << " of framework " << frameworkId;

  Framework* framework = getFramework(frameworkId);
  if (framework != NULL) {
    Task* task = framework->getTask(taskId);
    if (task != NULL) {
      Slave* slave = getSlave(task->slave_id());
      CHECK(slave != NULL);

      LOG(INFO) << "Telling slave " << slave->id
                << " to kill task " << taskId
                << " of framework " << frameworkId;

      KillTaskMessage message;
      message.mutable_framework_id()->MergeFrom(frameworkId);
      message.mutable_task_id()->MergeFrom(taskId);
      send(slave->pid, message);
    } else {
      // TODO(benh): Once the scheduler has persistance and
      // high-availability of it's tasks, it will be the one that
      // determines that this invocation of 'killTask' is silly, and
      // can just return "locally" (i.e., after hitting only the other
      // replicas). Unfortunately, it still won't know the slave id.

      LOG(WARNING) << "Cannot kill task " << taskId
                   << " of framework " << frameworkId
                   << " because it cannot be found";
      StatusUpdateMessage message;
      StatusUpdate* update = message.mutable_update();
      update->mutable_framework_id()->MergeFrom(frameworkId);
      TaskStatus* status = update->mutable_status();
      status->mutable_task_id()->MergeFrom(taskId);
      status->set_state(TASK_LOST);
      status->set_message("Task not found");
      update->set_timestamp(elapsedTime());
      update->set_uuid(UUID::random().toBytes());
      send(framework->pid, message);
    }
  }
}


void Master::schedulerMessage(const SlaveID& slaveId,
			      const FrameworkID& frameworkId,
			      const ExecutorID& executorId,
                              const string& data)
{
  Framework* framework = getFramework(frameworkId);
  if (framework != NULL) {
    Slave* slave = getSlave(slaveId);
    if (slave != NULL) {
      LOG(INFO) << "Sending framework message for framework "
                << frameworkId << " to slave " << slaveId;

      FrameworkToExecutorMessage message;
      message.mutable_slave_id()->MergeFrom(slaveId);
      message.mutable_framework_id()->MergeFrom(frameworkId);
      message.mutable_executor_id()->MergeFrom(executorId);
      message.set_data(data);
      send(slave->pid, message);

      stats.validFrameworkMessages++;
    } else {
      LOG(WARNING) << "Cannot send framework message for framework "
                   << frameworkId << " to slave " << slaveId
                   << " because slave does not exist";
      stats.invalidFrameworkMessages++;
    }
  } else {
    LOG(WARNING) << "Cannot send framework message for framework "
                 << frameworkId << " to slave " << slaveId
                 << " because framework does not exist";
    stats.invalidFrameworkMessages++;
  }
}


void Master::registerSlave(const SlaveInfo& slaveInfo)
{
  if (!elected) {
    LOG(WARNING) << "Ignoring register slave message since not elected yet";
    return;
  }

  Slave* slave = new Slave(slaveInfo, newSlaveId(), from(), elapsedTime());

  LOG(INFO) << "Attempting to register slave " << slave->id
            << " at " << slave->pid;

  // Checks if this slave, or if all slaves, can be accepted.
  if (slaveHostnamePorts.contains(slaveInfo.hostname(), from().port)) {
    run(&SlaveRegistrar::run, slave, self());
  } else if (conf.get<string>("slaves", "*") == "*") {
    run(&SlaveRegistrar::run, slave, self(), slavesManager->self());
  } else {
    LOG(WARNING) << "Cannot register slave at "
                 << slaveInfo.hostname() << ":" << from().port
                 << " because not in allocated set of slaves!";
    send(from(), TERMINATE);
  }
}


void Master::reregisterSlave(const SlaveID& slaveId,
                             const SlaveInfo& slaveInfo,
                             const vector<ExecutorInfo>& executorInfos,
                             const vector<Task>& tasks)
{
  if (!elected) {
    LOG(WARNING) << "Ignoring re-register slave message since not elected yet";
    return;
  }

  if (slaveId == "") {
    LOG(ERROR) << "Slave re-registered without an id!";
    send(from(), TERMINATE);
  } else {
    Slave* slave = getSlave(slaveId);
    if (slave != NULL) {
      // NOTE: This handles the case where a slave tries to re-register with an
      // existing master (e.g. because of a spurious zookeeper session
      // expiration.)
      // For now, we assume this slave is not nefarious (eventually this will
      // be handled by orthogonal security measures like key based
      // authentication).

      LOG(WARNING) << "Slave at " << from()
                   << " is being allowed to re-register with an already"
                   << " in use id (" << slaveId << ")";

      SlaveReregisteredMessage message;
      message.mutable_slave_id()->MergeFrom(slave->id);
      send(slave->pid, message);

    } else {
      Slave* slave = new Slave(slaveInfo, slaveId, from(), elapsedTime());

      LOG(INFO) << "Attempting to re-register slave " << slave->id
                << " at " << slave->pid;

      // Checks if this slave, or if all slaves, can be accepted.
      if (slaveHostnamePorts.contains(slaveInfo.hostname(), from().port)) {
        run(&SlaveReregistrar::run, slave, executorInfos, tasks, self());
      } else if (conf.get<string>("slaves", "*") == "*") {
        run(&SlaveReregistrar::run,
            slave, executorInfos, tasks, self(), slavesManager->self());
      } else {
        LOG(WARNING) << "Cannot re-register slave at "
                     << slaveInfo.hostname() << ":" << from().port
                     << " because not in allocated set of slaves!";
        send(from(), TERMINATE);
      }
    }
  }
}


void Master::unregisterSlave(const SlaveID& slaveId)
{
  LOG(INFO) << "Asked to unregister slave " << slaveId;

  // TODO(benh): Check that only the slave is asking to unregister?

  Slave* slave = getSlave(slaveId);
  if (slave != NULL) {
    removeSlave(slave);
  }
}


void Master::statusUpdate(const StatusUpdate& update, const UPID& pid)
{
  const TaskStatus& status = update.status();

  LOG(INFO) << "Status update from " << from()
            << ": task " << status.task_id()
            << " of framework " << update.framework_id()
            << " is now in state " << status.state();

  Slave* slave = getSlave(update.slave_id());
  if (slave != NULL) {
    Framework* framework = getFramework(update.framework_id());
    if (framework != NULL) {
      // Pass on the (transformed) status update to the framework.
      StatusUpdateMessage message;
      message.mutable_update()->MergeFrom(update);
      message.set_pid(pid);
      send(framework->pid, message);

      // Lookup the task and see if we need to update anything locally.
      Task* task = slave->getTask(update.framework_id(), status.task_id());
      if (task != NULL) {
        task->set_state(status.state());

        // Handle the task appropriately if it's terminated.
        if (status.state() == TASK_FINISHED ||
            status.state() == TASK_FAILED ||
            status.state() == TASK_KILLED ||
            status.state() == TASK_LOST) {
          removeTask(task);
        }

        stats.tasks[status.state()]++;

        stats.validStatusUpdates++;
      } else {
        LOG(WARNING) << "Status update from " << from()
                     << ": error, couldn't lookup "
                     << "task " << status.task_id();
	stats.invalidStatusUpdates++;
      }
    } else {
      LOG(WARNING) << "Status update from " << from()
                   << ": error, couldn't lookup "
                   << "framework " << update.framework_id();
      stats.invalidStatusUpdates++;
    }
  } else {
    LOG(WARNING) << "Status update from " << from()
                 << ": error, couldn't lookup slave "
                 << update.slave_id();
    stats.invalidStatusUpdates++;
  }
}


void Master::executorMessage(const SlaveID& slaveId,
			     const FrameworkID& frameworkId,
			     const ExecutorID& executorId,
                             const string& data)
{
  Slave* slave = getSlave(slaveId);
  if (slave != NULL) {
    Framework* framework = getFramework(frameworkId);
    if (framework != NULL) {
      LOG(INFO) << "Sending framework message from slave " << slaveId
                << " to framework " << frameworkId;
      ExecutorToFrameworkMessage message;
      message.mutable_slave_id()->MergeFrom(slaveId);
      message.mutable_framework_id()->MergeFrom(frameworkId);
      message.mutable_executor_id()->MergeFrom(executorId);
      message.set_data(data);
      send(framework->pid, message);

      stats.validFrameworkMessages++;
    } else {
      LOG(WARNING) << "Cannot send framework message from slave "
                   << slaveId << " to framework " << frameworkId
                   << " because framework does not exist";
      stats.invalidFrameworkMessages++;
    }
  } else {
    LOG(WARNING) << "Cannot send framework message from slave "
                 << slaveId << " to framework " << frameworkId
                 << " because slave does not exist";
    stats.invalidFrameworkMessages++;
  }
}


void Master::exitedExecutor(const SlaveID& slaveId,
                            const FrameworkID& frameworkId,
                            const ExecutorID& executorId,
                            int32_t status)
{
  // TODO(benh): Send status updates for the tasks running under this
  // executor from the slave! Maybe requires adding an extra "reason"
  // so that people can see that the tasks were lost because of

  Slave* slave = getSlave(slaveId);
  if (slave != NULL) {
    Framework* framework = getFramework(frameworkId);
    if (framework != NULL) {
      LOG(INFO) << "Executor " << executorId
                << " of framework " << framework->id
                << " on slave " << slave->id
                << " (" << slave->info.hostname() << ") "
                << "exited with status " << status;

      // TODO(benh): What about a status update that is on it's way
      // from the slave but got re-ordered on the wire? By sending
      // this status updates here we are not allowing possibly
      // finished tasks to reach the scheduler appropriately. In
      // stead, it seems like perhaps the right thing to do is to have
      // the slave be responsible for sending those status updates,
      // and have the master (or better yet ... and soon ... the
      // scheduler) decide that a task is dead only when a slave lost
      // has occured.

      // Tell the framework which tasks have been lost.
      foreachvalue (Task* task, utils::copy(framework->tasks)) {
        if (task->slave_id() == slave->id &&
            task->executor_id() == executorId) {
          StatusUpdateMessage message;
          StatusUpdate* update = message.mutable_update();
          update->mutable_framework_id()->MergeFrom(task->framework_id());
          update->mutable_executor_id()->MergeFrom(task->executor_id());
          update->mutable_slave_id()->MergeFrom(task->slave_id());
          TaskStatus* status = update->mutable_status();
          status->mutable_task_id()->MergeFrom(task->task_id());
          status->set_state(TASK_LOST);
          status->set_message("Lost executor");
          update->set_timestamp(elapsedTime());
          update->set_uuid(UUID::random().toBytes());
          send(framework->pid, message);

          LOG(INFO) << "Removing task " << task->task_id()
                    << " of framework " << frameworkId
                    << " because of lost executor";

          stats.tasks[TASK_LOST]++;

          removeTask(task);
        }
      }

<<<<<<< HEAD
      // Remove executor from slave.
      removeExecutor(slave, framework,
                     slave->executors[frameworkId][executorId]);
=======
      // Remove executor from slave and framework.
      slave->removeExecutor(frameworkId, executorId);
      framework->removeExecutor(slave->id, executorId);
>>>>>>> ff225ab6

      // TODO(benh): Send the framework it's executor's exit status?
      // Or maybe at least have something like
      // Scheduler::executorLost?
    }
  }
}


void Master::activatedSlaveHostnamePort(const string& hostname, uint16_t port)
{
  LOG(INFO) << "Master now considering a slave at "
            << hostname << ":" << port << " as active";
  slaveHostnamePorts.put(hostname, port);
}


void Master::deactivatedSlaveHostnamePort(const string& hostname,
                                          uint16_t port)
{
  if (slaveHostnamePorts.contains(hostname, port)) {
    // Look for a connected slave and remove it.
    foreachvalue (Slave* slave, slaves) {
      if (slave->info.hostname() == hostname && slave->pid.port == port) {
        LOG(WARNING) << "Removing slave " << slave->id << " at "
          << hostname << ":" << port
          << " because it has been deactivated";
        send(slave->pid, TERMINATE);
        removeSlave(slave);
        break;
      }
    }

    LOG(INFO) << "Master now considering a slave at "
	            << hostname << ":" << port << " as inactive";
    slaveHostnamePorts.remove(hostname, port);
  }
}


void Master::timerTick()
{
  // Check which framework filters can be expired.
  foreachvalue (Framework* framework, frameworks) {
    framework->removeExpiredFilters(elapsedTime());
  }

  // Do allocations!
  allocator->timerTick();

  // Scheduler another timer tick!
  delay(1.0, self(), &Master::timerTick);
}


void Master::frameworkFailoverTimeout(const FrameworkID& frameworkId,
                                      double reregisteredTime)
{
  Framework* framework = getFramework(frameworkId);
  if (framework != NULL && !framework->active &&
      framework->reregisteredTime == reregisteredTime) {
    LOG(INFO) << "Framework failover timeout, removing framework "
              << framework->id;
    removeFramework(framework);
  }
}


void Master::exited()
{
  foreachvalue (Framework* framework, frameworks) {
    if (framework->pid == from()) {
      LOG(INFO) << "Framework " << framework->id << " disconnected";

//       removeFramework(framework);

      // Stop sending offers here for now.
      framework->active = false;

      // Delay dispatching a message to ourselves for the timeout.
      delay(failoverTimeout, self(),
            &Master::frameworkFailoverTimeout,
            framework->id, framework->reregisteredTime);

      // Remove the framework's offers.
      foreach (Offer* offer, utils::copy(framework->offers)) {
        allocator->resourcesRecovered(offer->framework_id(),
                                      offer->slave_id(),
                                      ResourceHints::forOffer(*offer));
        removeOffer(offer);
      }
      return;
    }
  }

  foreachvalue (Slave* slave, slaves) {
    if (slave->pid == from()) {
      LOG(INFO) << "Slave " << slave->id << " disconnected";
      removeSlave(slave);
      return;
    }
  }
}


void Master::makeOffers(Framework* framework,
                        const hashmap<Slave*, ResourceHints>& offered)
{
  // Create an offer for each slave and add it to the message.
  ResourceOffersMessage message;

  foreachpair (Slave* slave, const ResourceHints& offerRes, offered) {
    Offer* offer = new Offer();
    offer->mutable_id()->MergeFrom(newOfferId());
    offer->mutable_framework_id()->MergeFrom(framework->id);
    offer->mutable_slave_id()->MergeFrom(slave->id);
    offer->set_hostname(slave->info.hostname());
<<<<<<< HEAD
    offer->mutable_resources()->MergeFrom(offerRes.expectedResources);
    offer->mutable_min_resources()->MergeFrom(offerRes.minResources);
=======
    offer->mutable_resources()->MergeFrom(resources);
    offer->mutable_attributes()->MergeFrom(slave->info.attributes());
>>>>>>> ff225ab6

    // Add all framework's executors running on this slave.
    if (slave->executors.contains(framework->id)) {
      const hashmap<ExecutorID, ExecutorInfo>& executors =
        slave->executors[framework->id];
      foreachkey (const ExecutorID& executorId, executors) {
        offer->add_executor_ids()->MergeFrom(executorId);
      }
    }

    offers[offer->id()] = offer;

    framework->addOffer(offer);
    slave->addOffer(offer);

    // Add the offer *AND* the corresponding slave's PID.
    Offer* messageOffer = message.add_offers();
    messageOffer->MergeFrom(*offer);
    if (framework->info.allocates_min()) {
      messageOffer->clear_resources();
      messageOffer->clear_min_resources();
      messageOffer->mutable_resources()->MergeFrom(offerRes.minResources);
    }
    message.add_pids(slave->pid);
  }

  LOG(INFO) << "Sending " << message.offers().size()
            << " offers to framework " << framework->id;

  send(framework->pid, message);
}


// We use the visitor pattern to abstract the process of performing
// any validations, aggregations, etc. of tasks that a framework
// attempts to run within the resources provided by an offer. A
// visitor can return an optional error (typedef'ed as an option of a
// string) which will cause the master to send a failed status update
// back to the framework for only that task description. An instance
// will be reused for each task description from same offer, but not
// for task descriptions from different offers.
typedef Option<string> TaskDescriptionError;

struct TaskDescriptionVisitor
{
  virtual TaskDescriptionError operator () (
      const TaskDescription& task,
      Offer* offer,
      Framework* framework,
      Slave* slave) = 0;
};


// Checks that the slave ID used by a task is correct.
struct SlaveIDChecker : TaskDescriptionVisitor
{
  virtual TaskDescriptionError operator () (
      const TaskDescription& task,
      Offer* offer,
      Framework* framework,
      Slave* slave)
  {
    if (!(task.slave_id() == slave->id)) {
      return TaskDescriptionError::some(
          "Task uses invalid slave: " + task.slave_id().value());
    }

    return TaskDescriptionError::none();
  }
};


// Checks that each task uses a unique ID. Regardless of whether a
// task actually gets launched (for example, another checker may
// return an error for a task), we always consider it an error when a
// task tries to re-use an ID.
struct UniqueTaskIDChecker : TaskDescriptionVisitor
{
  virtual TaskDescriptionError operator () (
      const TaskDescription& task,
      Offer* offer,
      Framework* framework,
      Slave* slave)
  {
    const TaskID& taskId = task.task_id();

    if (ids.contains(taskId) || framework->tasks.contains(taskId)) {
      return TaskDescriptionError::some(
          "Task has duplicate ID: " + taskId.value());
    }

    ids.insert(taskId);

    return TaskDescriptionError::none();
  }

  hashset<TaskID> ids;
};


// Checks that the used resources by a task (and executor if
// necessary) on each slave does not exceed the total resources
// offered on that slave
struct ResourceUsageChecker : TaskDescriptionVisitor
{
  virtual TaskDescriptionError operator () (
      const TaskDescription& task,
      Offer* offer,
      Framework* framework,
      Slave* slave)
  {
    if (task.resources().size() == 0 && task.min_resources().size() == 0) {
      return TaskDescriptionError::some("Task uses no resources");
    }

    foreach (const Resource& resource, task.resources()) {
      if (!Resources::isAllocatable(resource)) {
        // TODO(benh): Send back the invalid resources?
        return TaskDescriptionError::some("Task uses invalid resources");
      }
    }

    foreach (const Resource& resource, task.min_resources()) {
      if (!Resources::isAllocatable(resource)) {
        // TODO(benh): Send back the invalid resources?
        return TaskDescriptionError::some("Task uses invalid resources");
      }
    }

    // Check that the executor is using some resources.
    const ExecutorInfo& executorInfo = task.has_executor()
      ? task.executor()
      : framework->info.executor();

    // TODO(benh): Check that the executor uses some resources.

    foreach (const Resource& resource, executorInfo.resources()) {
      if (!Resources::isAllocatable(resource)) {
        // TODO(benh): Send back the invalid resources?
        return TaskDescriptionError::some(
            "Task's executor uses invalid resources");
      }
    }

    /* TODO(charles): add min_resources to executroInfo
    foreach (const Resource& resource, executorInfo.resources()) {
      if (!Resources::isAllocatable(resource)) {
        // TODO(benh): Send back the invalid resources?
        return TaskDescriptionError::some(
            "Task's executor uses invalid resources");
      }
    }
    */

    // Check if this task uses more resources than offered.
    ResourceHints taskResources = ResourceHints::forTaskDescription(task);

    if (!((usedResources + taskResources) <=
          ResourceHints::forOffer(*offer))) {
      LOG(INFO) << "old resources = " << usedResources
                << "new resources = " << taskResources
                << "offer resources = " << ResourceHints::forOffer(*offer);
      return TaskDescriptionError::some(
          "Task uses more resources than offered");
    }

    // Check if this task's executor is running, and if not check if
    // the task + the executor use more resources than offered.
    if (!executors.contains(executorInfo.executor_id())) {
      if (!slave->hasExecutor(framework->id, executorInfo.executor_id())) {
<<<<<<< HEAD
        taskResources += ResourceHints::forExecutorInfo(executorInfo);
        if (!((usedResources + taskResources) <=
              ResourceHints::forOffer(*offer))) {
          return TaskDescriptionError::some(
=======
        taskResources += executorInfo.resources();
        if (!((usedResources + taskResources) <= offer->resources())) {
          LOG(WARNING) << "Task " << task.task_id() << " attempted to use "
                  << taskResources << " combined with already used "
                  << usedResources << " is greater than offered "
                  << offer->resources();

	  return TaskDescriptionError::some(
>>>>>>> ff225ab6
              "Task + executor uses more resources than offered");
        }
      }
      executors.insert(executorInfo.executor_id());
    }

    usedResources += taskResources;

    return TaskDescriptionError::none();
  }

  ResourceHints usedResources;
  hashset<ExecutorID> executors;
};


// Process a resource offer reply (for a non-cancelled offer) by
// launching the desired tasks (if the offer contains a valid set of
// tasks) and reporting used resources to the allocator.
void Master::processTasks(Offer* offer,
                          Framework* framework,
                          Slave* slave,
                          const vector<TaskDescription>& _tasks,
                          const Filters& filters)
{
  ResourceHints usedResources; // Accumulated resources used from this offer.

  vector<TaskDescription> tasks = _tasks;
  if (framework->info.allocates_min()) {
    foreach (TaskDescription& task, tasks) {
      if (0 != task.min_resources_size()) {
        LOG(ERROR) << "Framework " << framework->id
                   << " requested min resources but it is allocates_min";
      }
      task.mutable_min_resources()->MergeFrom(task.resources());
      task.clear_resources();
    }
  }

  LOG(INFO) << "processing " << tasks.size() << " tasks";

  // Create task visitors.
  list<TaskDescriptionVisitor*> visitors;
  visitors.push_back(new SlaveIDChecker());
  visitors.push_back(new UniqueTaskIDChecker());
  visitors.push_back(new ResourceUsageChecker());

  // Loop through each task and check it's validity.
  foreach (const TaskDescription& task, tasks) {
    // Possible error found while checking task's validity.
    TaskDescriptionError error = TaskDescriptionError::none();

    // Invoke each visitor.
    foreach (TaskDescriptionVisitor* visitor, visitors) {
      error = (*visitor)(task, offer, framework, slave);
      if (error.isSome()) {
        break;
      }
    }

    if (error.isNone()) {
      // Task looks good, get it running!
      usedResources += launchTask(task, framework, slave);
    } else {
      // Error validating task, send a failed status update.
      StatusUpdateMessage message;
      StatusUpdate* update = message.mutable_update();
      update->mutable_framework_id()->MergeFrom(framework->id);
      TaskStatus* status = update->mutable_status();
      status->mutable_task_id()->MergeFrom(task.task_id());
      status->set_state(TASK_LOST);
      status->set_message(error.get());
      update->set_timestamp(elapsedTime());
      update->set_uuid(UUID::random().toBytes());
      send(framework->pid, message);
    }
  }

  // Cleanup visitors.
  do {
    TaskDescriptionVisitor* visitor = visitors.front();
    visitors.pop_front();
    delete visitor;
  } while (!visitors.empty());

  // All used resources should be allocatable, enforced by our validators.
  CHECK_EQ(usedResources.expectedResources,
           usedResources.expectedResources.allocatable());
  CHECK_EQ(usedResources.minResources,
           usedResources.minResources.allocatable());

  // Calculate unused resources.
  ResourceHints offerResources = ResourceHints::forOffer(*offer);
  ResourceHints unusedResources = offerResources - usedResources;

  if (!unusedResources.empty()) {
    // Tell the allocator about the unused (e.g., refused) resources.
    allocator->resourcesUnused(offer->framework_id(),
                               offer->slave_id(),
                               unusedResources);
  }

  // TODO(benh): Move all filter logic to the allocators!

  // Get the timeout (if it exists) for re-offering refused resources.
  double timeout = filters.has_refuse_seconds()
    ? filters.refuse_seconds()
    : UNUSED_RESOURCES_TIMEOUT;

  // Only add a filter on a slave if none of the resources are used.
  if (timeout != 0 && usedResources.empty()) {
    LOG(INFO) << "Filtered slave " << slave->id
              << " for framework " << framework->id
              << " for " << timeout << " seconds "
              << " at " << usedResources;
    double time = (timeout == -1) ? 0 : elapsedTime() + timeout;
    framework->slaveFilter[slave] = Framework::FilterInfo(time, usedResources);
  }

  removeOffer(offer);
}


ResourceHints Master::launchTask(const TaskDescription& task,
                                 Framework* framework,
                                 Slave* slave)
{
  CHECK(framework != NULL);
  CHECK(slave != NULL);

  // Count the total resources consumed by launching this task to
  // return to the caller.
  Resources resources;
  Resources minResources;

  // Determine the executor for this task.
  const ExecutorInfo& executorInfo = task.has_executor()
    ? task.executor()
    : framework->info.executor();

  Task* t = new Task();
  t->mutable_framework_id()->MergeFrom(framework->id);
  t->mutable_executor_id()->MergeFrom(executorInfo.executor_id());
  t->set_state(TASK_STARTING);
  t->set_name(task.name());
  t->mutable_task_id()->MergeFrom(task.task_id());
  t->mutable_slave_id()->MergeFrom(task.slave_id());
  t->mutable_resources()->MergeFrom(task.resources());
  t->mutable_min_resources()->MergeFrom(task.min_resources());

  framework->addTask(t);

  // TODO(benh): Refactor this code into Slave::addTask.
  if (!slave->hasExecutor(framework->id, executorInfo.executor_id())) {
    addExecutor(framework->id, slave->id, executorInfo);
    resources += executorInfo.resources();
    minResources += executorInfo.min_resources();
  }

  slave->addTask(t);

  resources += task.resources();
  minResources += task.min_resources();

  LOG(INFO) << "Launching task " << task.task_id()
            << " with resources " << task.resources()
            << " on slave " << slave->id;

  RunTaskMessage message;
  message.mutable_framework()->MergeFrom(framework->info);
  message.mutable_framework_id()->MergeFrom(framework->id);
  message.set_pid(framework->pid);
  message.mutable_task()->MergeFrom(task);
  send(slave->pid, message);

  // TODO(benh): This is a double count if the executor decides to
  // send a status update for TASK_STARTING itself. Currently we don't
  // disallow this although we really should have a state machine that
  // makes sure transitions are valid.
  stats.tasks[TASK_STARTING]++;

  allocator->taskAdded(t);

  return ResourceHints(resources, minResources);
}


void Master::addFramework(Framework* framework)
{
  CHECK(frameworks.count(framework->id) == 0);

  frameworks[framework->id] = framework;

  link(framework->pid);

  FrameworkRegisteredMessage message;
  message.mutable_framework_id()->MergeFrom(framework->id);
  send(framework->pid, message);

  allocator->frameworkAdded(framework);
}


// Replace the scheduler for a framework with a new process ID, in the
// event of a scheduler failover.
void Master::failoverFramework(Framework* framework, const UPID& newPid)
{
  const UPID& oldPid = framework->pid;

<<<<<<< HEAD
  // Remove the framework's offers (if they weren't removed before).
  // TODO(benh): Consider just reoffering these to the new framework.
  foreach (Offer* offer, utils::copy(framework->offers)) {
    allocator->resourcesRecovered(offer->framework_id(),
                                  offer->slave_id(),
                                  ResourceHints::forOffer(*offer));
    removeOffer(offer);
  }

=======
>>>>>>> ff225ab6
  {
    FrameworkErrorMessage message;
    message.set_code(1);
    message.set_message("Framework failover");
    send(oldPid, message);
  }

  // TODO(benh): unlink(oldPid);

  framework->pid = newPid;
  link(newPid);

  // Make sure we can get offers again.
  framework->active = true;

  framework->reregisteredTime = elapsedTime();

  {
    FrameworkRegisteredMessage message;
    message.mutable_framework_id()->MergeFrom(framework->id);
    send(newPid, message);
  }

  // Remove the framework's offers (if they weren't removed before).
  // We do this after we have updated the pid and sent the framework
  // registered message so that the allocator can immediately re-offer
  // these resources to this framework if it wants.
  // TODO(benh): Consider just reoffering these to
  foreach (Offer* offer, utils::copy(framework->offers)) {
    allocator->resourcesRecovered(offer->framework_id(),
                                  offer->slave_id(),
                                  offer->resources());
    removeOffer(offer);
  }
}


void Master::removeFramework(Framework* framework)
{
  framework->active = false;
  // TODO: Notify allocator that a framework removal is beginning?

  // Tell slaves to shutdown the framework.
  foreachvalue (Slave* slave, slaves) {
    ShutdownFrameworkMessage message;
    message.mutable_framework_id()->MergeFrom(framework->id);
    send(slave->pid, message);
  }

  // Remove pointers to the framework's tasks in slaves.
  foreachvalue (Task* task, utils::copy(framework->tasks)) {
    Slave* slave = getSlave(task->slave_id());
    CHECK(slave != NULL);
    removeTask(task);
  }

  // Remove the framework's offers (if they weren't removed before).
  foreach (Offer* offer, utils::copy(framework->offers)) {
    allocator->resourcesRecovered(offer->framework_id(),
                                  offer->slave_id(),
                                  ResourceHints::forOffer(*offer));
    removeOffer(offer);
  }

  // Remove the framework's executors for correct resource accounting.
  hashmap<SlaveID, hashmap<ExecutorID, ExecutorInfo> > executors;
  swap(executors, framework->executors);
  foreachkey (const SlaveID& slaveId, executors) {
    Slave* slave = getSlave(slaveId);
    if (slave != NULL) {
      foreachvalue (const ExecutorInfo& executorInfo, executors[slaveId]) {
        removeExecutor(slave, framework, executorInfo);
      }
    }
  }

  // TODO(benh): Similar code between removeFramework and
  // failoverFramework needs to be shared!

  // TODO(benh): unlink(framework->pid);

  framework->unregisteredTime = elapsedTime();

  completedFrameworks.push_back(*framework);

  if (completedFrameworks.size() > MAX_COMPLETED_FRAMEWORKS) {
    completedFrameworks.pop_front();
  }

  // Delete it.
  frameworks.erase(framework->id);
  allocator->frameworkRemoved(framework);
  delete framework;
}


void Master::addSlave(Slave* slave, bool reregister)
{
  CHECK(slave != NULL);

  LOG(INFO) << "Adding slave " << slave->id
            << " at " << slave->info.hostname()
            << " with " << Resources(slave->info.resources());

  slaves[slave->id] = slave;

  link(slave->pid);

  if (!reregister) {
    SlaveRegisteredMessage message;
    message.mutable_slave_id()->MergeFrom(slave->id);
    send(slave->pid, message);
  } else {
    SlaveReregisteredMessage message;
    message.mutable_slave_id()->MergeFrom(slave->id);
    send(slave->pid, message);
  }

  // TODO(benh):
  //     // Ask the slaves manager to monitor this slave for us.
  //     dispatch(slavesManager->self(), &SlavesManager::monitor,
  //              slave->pid, slave->info, slave->id);

  // Set up an observer for the slave.
  slave->observer = new SlaveObserver(slave->pid, slave->info,
                                      slave->id, slavesManager->self());
  spawn(slave->observer);

  allocator->slaveAdded(slave);
}


void Master::readdSlave(Slave* slave,
			const vector<ExecutorInfo>& executorInfos,
			const vector<Task>& tasks)
{
  CHECK(slave != NULL);

  addSlave(slave, true);

  foreach (const Task& task, tasks) {
    Task* t = new Task(task);

    // Find the executor running this task and add it to the slave.
    foreach (const ExecutorInfo& executorInfo, executorInfos) {
      if (executorInfo.executor_id() == task.executor_id()) {
<<<<<<< HEAD
        addExecutor(task.framework_id(), task.slave_id(),  executorInfo);
	break;
=======
        if (!slave->hasExecutor(task.framework_id(), task.executor_id())) {
          slave->addExecutor(task.framework_id(), executorInfo);
        }

        // Also add it to the framework if it has re-registered with us.
        Framework* framework = getFramework(task.framework_id());
        if (framework != NULL) {
          CHECK(!framework->hasExecutor(slave->id, task.executor_id()));
          framework->addExecutor(slave->id, executorInfo);
        }
        break;
>>>>>>> ff225ab6
      }
    }

    // Add the task to the slave.
    slave->addTask(t);

    // Try and add the task to the framework too, but since the
    // framework might not yet be connected we won't be able to
    // add them. However, when the framework connects later we
    // will add them then. We also tell this slave the current
    // framework pid for this task. Again, we do the same thing
    // if a framework currently isn't registered.
    Framework* framework = getFramework(task.framework_id());
    if (framework != NULL) {
      framework->addTask(t);
      UpdateFrameworkMessage message;
      message.mutable_framework_id()->MergeFrom(framework->id);
      message.set_pid(framework->pid);
      send(slave->pid, message);
    } else {
      // TODO(benh): We should really put a timeout on how long we
      // keep tasks running on a slave that never have frameworks
      // reregister and claim them.
      LOG(WARNING) << "Possibly orphaned task " << task.task_id()
                   << " of framework " << task.framework_id()
                   << " running on slave " << slave->id;
    }
  }
}


// Lose all of a slave's tasks and delete the slave object
void Master::removeSlave(Slave* slave)
{
  slave->active = false;

  // TODO: Notify allocator that a slave removal is beginning?

  // Remove pointers to slave's tasks in frameworks, and send status updates
  foreachvalue (Task* task, utils::copy(slave->tasks)) {
    Framework* framework = getFramework(task->framework_id());
    // A framework might not actually exist because the master failed
    // over and the framework hasn't reconnected. This can be a tricky
    // situation for frameworks that want to have high-availability,
    // because if they eventually do connect they won't ever get a
    // status update about this task.  Perhaps in the future what we
    // want to do is create a local Framework object to represent that
    // framework until it fails over. See the TODO above in
    // Master::reregisterSlave.
    if (framework != NULL) {
      StatusUpdateMessage message;
      StatusUpdate* update = message.mutable_update();
      update->mutable_framework_id()->MergeFrom(task->framework_id());
      update->mutable_executor_id()->MergeFrom(task->executor_id());
      update->mutable_slave_id()->MergeFrom(task->slave_id());
      TaskStatus* status = update->mutable_status();
      status->mutable_task_id()->MergeFrom(task->task_id());
      status->set_state(TASK_LOST);
      status->set_message("Slave removed");
      update->set_timestamp(elapsedTime());
      update->set_uuid(UUID::random().toBytes());
      send(framework->pid, message);
    }
    removeTask(task);
  }

  // Remove and rescind offers (but don't "recover" any resources
  // since the slave is gone).
  foreach (Offer* offer, utils::copy(slave->offers)) {
    removeOffer(offer, true); // Rescind!
  }

  // Remove executors from the slave for proper resource accounting.
  hashmap<FrameworkID, hashmap<ExecutorID, ExecutorInfo> > executors;
  swap(executors, slave->executors);
  foreachkey (const FrameworkID& frameworkId, executors) {
    Framework* framework = getFramework(frameworkId);
    if (framework != NULL) {
      foreachvalue (const ExecutorInfo& executorInfo, executors[frameworkId]) {
        removeExecutor(slave, framework, executorInfo);
      }
    }
  }

  // Remove slave from any filters.
  foreachvalue (Framework* framework, frameworks) {
    framework->slaveFilter.erase(slave);
  }

  // Send lost-slave message to all frameworks (this helps them re-run
  // previously finished tasks whose output was on the lost slave).
  foreachvalue (Framework* framework, frameworks) {
    LostSlaveMessage message;
    message.mutable_slave_id()->MergeFrom(slave->id);
    send(framework->pid, message);
  }

  // TODO(benh):
  //     // Tell the slaves manager to stop monitoring this slave for us.
  //     dispatch(slavesManager->self(), &SlavesManager::forget,
  //              slave->pid, slave->info, slave->id);

  // Kill the slave observer.
  terminate(slave->observer);
  wait(slave->observer);

  delete slave->observer;

  // TODO(benh): unlink(slave->pid);

  // Delete it.
  slaves.erase(slave->id);
  allocator->slaveRemoved(slave);
  delete slave;
}


void Master::removeTask(Task* task)
{
  // Remove from framework.
  Framework* framework = getFramework(task->framework_id());
  CHECK(framework != NULL);
  framework->removeTask(task);

  // Remove from slave.
  Slave* slave = getSlave(task->slave_id());
  CHECK(slave != NULL);
  slave->removeTask(task);

  // TODO(charles): remove??
  allocator->taskRemoved(task);

  // Tell the allocator about the recovered resources.
  allocator->resourcesRecovered(framework->id, slave->id,
      ResourceHints::forTask(*task));

  delete task;
}

void Master::addExecutor(const FrameworkID& frameworkId,
                         const SlaveID& slaveId,
                         const ExecutorInfo& info) {
  bool hadSlave = false;
  bool hadFramework = false;
  Slave* slave = getSlave(slaveId);
  if (slave) {
    hadSlave = slave->hasExecutor(frameworkId, info.executor_id());
    if (!hadSlave) {
      slave->addExecutor(frameworkId, info);
    }
  }
  Framework* framework = getFramework(frameworkId);
  if (framework) {
    hadFramework = framework->hasExecutor(slaveId, info.executor_id());
    if (!hadFramework) {
      framework->addExecutor(slave->id, info);
    }
  }
  if (!hadSlave && !hadFramework) {
    allocator->executorAdded(framework->id, slave->id, info);
  }
}

void Master::removeExecutor(Slave* slave, Framework* framework,
                            const ExecutorInfo& info) {
  framework->removeExecutor(slave->id, info.executor_id());
  slave->removeExecutor(framework->id, info.executor_id());
  allocator->executorRemoved(framework->id, slave->id, info);
}

void Master::removeOffer(Offer* offer, bool rescind)
{
  // Remove from framework.
  Framework* framework = getFramework(offer->framework_id());
  CHECK(framework != NULL);
  framework->removeOffer(offer);

  // Remove from slave.
  Slave* slave = getSlave(offer->slave_id());
  CHECK(slave != NULL);
  slave->removeOffer(offer);

  if (rescind) {
    RescindResourceOfferMessage message;
    message.mutable_offer_id()->MergeFrom(offer->id());
    send(framework->pid, message);
  }

  // Delete it.
  offers.erase(offer->id());
  delete offer;
}


Framework* Master::getFramework(const FrameworkID& frameworkId)
{
  if (frameworks.count(frameworkId) > 0) {
    return frameworks[frameworkId];
  } else {
    return NULL;
  }
}


Slave* Master::getSlave(const SlaveID& slaveId)
{
  if (slaves.count(slaveId) > 0) {
    return slaves[slaveId];
  } else {
    return NULL;
  }
}


Offer* Master::getOffer(const OfferID& offerId)
{
  if (offers.count(offerId) > 0) {
    return offers[offerId];
  } else {
    return NULL;
  }
}


// Create a new framework ID. We format the ID as MASTERID-FWID, where
// MASTERID is the ID of the master (launch date plus fault tolerant ID)
// and FWID is an increasing integer.
FrameworkID Master::newFrameworkId()
{
  std::ostringstream out;

  out << id << "-" << std::setw(4)
      << std::setfill('0') << nextFrameworkId++;

  FrameworkID frameworkId;
  frameworkId.set_value(out.str());

  return frameworkId;
}


OfferID Master::newOfferId()
{
  OfferID offerId;
  offerId.set_value(id + "-" + utils::stringify(nextOfferId++));
  return offerId;
}


SlaveID Master::newSlaveId()
{
  SlaveID slaveId;
  slaveId.set_value(id + "-" + utils::stringify(nextSlaveId++));
  return slaveId;
}


void Master::updateUsage(const UsageMessage& message) {
  LOG(INFO) << "Got usage message " << message.DebugString();
  Slave* slave = getSlave(message.slave_id());
  if (slave && slave->active) {
    slave->addUsageMessage(message);
  }
  allocator->gotUsage(message);
}

} // namespace master {
} // namespace internal {
} // namespace mesos {<|MERGE_RESOLUTION|>--- conflicted
+++ resolved
@@ -1044,15 +1044,9 @@
         }
       }
 
-<<<<<<< HEAD
-      // Remove executor from slave.
-      removeExecutor(slave, framework,
-                     slave->executors[frameworkId][executorId]);
-=======
       // Remove executor from slave and framework.
       slave->removeExecutor(frameworkId, executorId);
       framework->removeExecutor(slave->id, executorId);
->>>>>>> ff225ab6
 
       // TODO(benh): Send the framework it's executor's exit status?
       // Or maybe at least have something like
@@ -1170,13 +1164,9 @@
     offer->mutable_framework_id()->MergeFrom(framework->id);
     offer->mutable_slave_id()->MergeFrom(slave->id);
     offer->set_hostname(slave->info.hostname());
-<<<<<<< HEAD
     offer->mutable_resources()->MergeFrom(offerRes.expectedResources);
+    offer->mutable_attributes()->MergeFrom(slave->info.attributes());
     offer->mutable_min_resources()->MergeFrom(offerRes.minResources);
-=======
-    offer->mutable_resources()->MergeFrom(resources);
-    offer->mutable_attributes()->MergeFrom(slave->info.attributes());
->>>>>>> ff225ab6
 
     // Add all framework's executors running on this slave.
     if (slave->executors.contains(framework->id)) {
@@ -1347,21 +1337,15 @@
     // the task + the executor use more resources than offered.
     if (!executors.contains(executorInfo.executor_id())) {
       if (!slave->hasExecutor(framework->id, executorInfo.executor_id())) {
-<<<<<<< HEAD
         taskResources += ResourceHints::forExecutorInfo(executorInfo);
         if (!((usedResources + taskResources) <=
-              ResourceHints::forOffer(*offer))) {
-          return TaskDescriptionError::some(
-=======
-        taskResources += executorInfo.resources();
-        if (!((usedResources + taskResources) <= offer->resources())) {
+            ResourceHints::forOffer(*offer)) {
           LOG(WARNING) << "Task " << task.task_id() << " attempted to use "
                   << taskResources << " combined with already used "
                   << usedResources << " is greater than offered "
-                  << offer->resources();
+                  << ResourceHints::forOffer(*offer);
 
 	  return TaskDescriptionError::some(
->>>>>>> ff225ab6
               "Task + executor uses more resources than offered");
         }
       }
@@ -1571,18 +1555,6 @@
 {
   const UPID& oldPid = framework->pid;
 
-<<<<<<< HEAD
-  // Remove the framework's offers (if they weren't removed before).
-  // TODO(benh): Consider just reoffering these to the new framework.
-  foreach (Offer* offer, utils::copy(framework->offers)) {
-    allocator->resourcesRecovered(offer->framework_id(),
-                                  offer->slave_id(),
-                                  ResourceHints::forOffer(*offer));
-    removeOffer(offer);
-  }
-
-=======
->>>>>>> ff225ab6
   {
     FrameworkErrorMessage message;
     message.set_code(1);
@@ -1729,10 +1701,6 @@
     // Find the executor running this task and add it to the slave.
     foreach (const ExecutorInfo& executorInfo, executorInfos) {
       if (executorInfo.executor_id() == task.executor_id()) {
-<<<<<<< HEAD
-        addExecutor(task.framework_id(), task.slave_id(),  executorInfo);
-	break;
-=======
         if (!slave->hasExecutor(task.framework_id(), task.executor_id())) {
           slave->addExecutor(task.framework_id(), executorInfo);
         }
@@ -1744,7 +1712,6 @@
           framework->addExecutor(slave->id, executorInfo);
         }
         break;
->>>>>>> ff225ab6
       }
     }
 
