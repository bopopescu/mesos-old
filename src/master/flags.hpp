/**
 * Licensed to the Apache Software Foundation (ASF) under one
 * or more contributor license agreements.  See the NOTICE file
 * distributed with this work for additional information
 * regarding copyright ownership.  The ASF licenses this file
 * to you under the Apache License, Version 2.0 (the
 * "License"); you may not use this file except in compliance
 * with the License.  You may obtain a copy of the License at
 *
 *     http://www.apache.org/licenses/LICENSE-2.0
 *
 * Unless required by applicable law or agreed to in writing, software
 * distributed under the License is distributed on an "AS IS" BASIS,
 * WITHOUT WARRANTIES OR CONDITIONS OF ANY KIND, either express or implied.
 * See the License for the specific language governing permissions and
 * limitations under the License.
 */

#ifndef __MASTER_FLAGS_HPP__
#define __MASTER_FLAGS_HPP__

#include <string>

#include "flags/flags.hpp"

namespace mesos {
namespace internal {
namespace master {

class Flags : public virtual flags::FlagsBase
{
public:
  Flags()
  {
    add(&Flags::root_submissions,
        "root_submissions",
        "Can root submit frameworks?",
        true);

    add(&Flags::slaves,
        "slaves",
        "Initial slaves that should be\n"
        "considered part of this cluster\n"
        "(or if using ZooKeeper a URL)",
        "*");

    add(&Flags::webui_dir,
        "webui_dir",
        "Location of the webui files/assets",
        MESOS_WEBUI_DIR);

    add(&Flags::webui_port,
        "webui_port",
        "Web UI port (deprecated)",
        8080);

    add(&Flags::whitelist,
        "whitelist",
        "Path to a file with a list of slaves\n"
        "(one per line) to advertise offers for;\n"
        "should be of the form: file://path/to/file",
        "*");

<<<<<<< HEAD
   add(&Flags::usage_log_file,
      "usage_log_file",
      "file to write (binary) usage log to",
      "");

   add(&Flags::allocator,
       "allocator",
       "Allocator to use",
       "drf");
=======
    add(&Flags::batch_seconds,
        "batch_seconds",
        "Seconds to wait between batch allocations",
        1.0);
>>>>>>> 75bf5285
  }

  bool root_submissions;
  std::string slaves;
  std::string webui_dir;
  uint16_t webui_port;
  std::string whitelist;
<<<<<<< HEAD
  std::string usage_log_file;
  std::string allocator;
=======
  double batch_seconds;
>>>>>>> 75bf5285
};

} // namespace mesos {
} // namespace internal {
} // namespace master {

#endif // __MASTER_FLAGS_HPP__<|MERGE_RESOLUTION|>--- conflicted
+++ resolved
@@ -61,7 +61,6 @@
         "should be of the form: file://path/to/file",
         "*");
 
-<<<<<<< HEAD
    add(&Flags::usage_log_file,
       "usage_log_file",
       "file to write (binary) usage log to",
@@ -71,12 +70,11 @@
        "allocator",
        "Allocator to use",
        "drf");
-=======
-    add(&Flags::batch_seconds,
+
+   add(&Flags::batch_seconds,
         "batch_seconds",
         "Seconds to wait between batch allocations",
         1.0);
->>>>>>> 75bf5285
   }
 
   bool root_submissions;
@@ -84,12 +82,9 @@
   std::string webui_dir;
   uint16_t webui_port;
   std::string whitelist;
-<<<<<<< HEAD
   std::string usage_log_file;
   std::string allocator;
-=======
   double batch_seconds;
->>>>>>> 75bf5285
 };
 
 } // namespace mesos {
