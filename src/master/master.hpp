--- conflicted
+++ resolved
@@ -59,26 +59,21 @@
 class SlaveObserver;
 class WhitelistWatcher;
 
-class AllocatorMasterInterface
-{
-public:
-  // TODO(charles): These should all be const or all be non-const
-  virtual Slave* getSlave(const SlaveID& slaveId) = 0;
-  virtual Framework* getFramework(const FrameworkID& frameworkId) = 0;
-  virtual std::vector<Framework*> getActiveFrameworks() const = 0;
-  virtual std::vector<Slave*> getActiveSlaves() const = 0;
-
-  virtual void makeOffers(Framework* framework,
-                          const hashmap<Slave*, ResourceHints>& offered) = 0;
-
-  virtual void forwardAllocatorEstimates(const AllocatorEstimates& estimates) {}
-
-  virtual void sendFrameworkPriorities(const FrameworkPrioritiesMessage& priorities) {}
+struct AllocatorMasterInterface : public Process<AllocatorMasterInterface> {
+  virtual void offer(const FrameworkID& framework,
+                     const hashmap<SlaveID, ResourceHints>& resources) = 0;
+
+  virtual void forwardAllocatorEstimates(
+      const AllocatorEstimates& estimates) {}
+  virtual void sendFrameworkPriorities(
+      const FrameworkPrioritiesMessage& message) {}
 };
 
 class Master : public ProtobufProcess<Master>, public AllocatorMasterInterface
 {
 public:
+  using Process<Master>::self;
+
   Master(Allocator* _allocator);
   Master(Allocator* _allocator, const Configuration& conf);
 
@@ -128,27 +123,16 @@
   void frameworkFailoverTimeout(const FrameworkID& frameworkId,
                                 double reregisteredTime);
 
-<<<<<<< HEAD
   void updateUsage(const UsageMessage& update);
 
   void forwardAllocatorEstimates(const AllocatorEstimates& estimates);
 
   void registerUsageListener(const UPID& pid);
 
-  // Return connected frameworks that are not in the process of being removed
-  std::vector<Framework*> getActiveFrameworks() const;
-
-  // Return connected slaves that are not in the process of being removed
-  std::vector<Slave*> getActiveSlaves() const;
-
-  void makeOffers(Framework* framework,
-                  const hashmap<Slave*, ResourceHints>& offered);
-
   void sendFrameworkPriorities(const FrameworkPrioritiesMessage& priorities);
-=======
+
   void offer(const FrameworkID& framework,
-             const hashmap<SlaveID, Resources>& resources);
->>>>>>> 42951149
+             const hashmap<SlaveID, ResourceHints>& resources);
 
 protected:
   virtual void initialize();
@@ -331,26 +315,14 @@
   {
     CHECK(!offers.contains(offer));
     offers.insert(offer);
-<<<<<<< HEAD
     resourcesOffered += ResourceHints::forOffer(*offer);
-=======
-    VLOG(1) << "Adding offer with resources " << offer->resources()
-            << " on slave " << id;
-    resourcesOffered += offer->resources();
->>>>>>> 42951149
   }
 
   void removeOffer(Offer* offer)
   {
     CHECK(offers.contains(offer));
     offers.erase(offer);
-<<<<<<< HEAD
     resourcesOffered -= ResourceHints::forOffer(*offer);
-=======
-    VLOG(1) << "Removing offer with resources " << offer->resources()
-            << " on slave " << id;
-    resourcesOffered -= offer->resources();
->>>>>>> 42951149
   }
 
   bool hasExecutor(const FrameworkID& frameworkId,
@@ -547,41 +519,6 @@
     }
   }
 
-<<<<<<< HEAD
-  bool filters(Slave* slave, Resources resources)
-  {
-    return filters(slave, ResourceHints(resources, Resources()));
-  }
-
-  bool filters(Slave* slave, ResourceHints resources)
-  {
-    // TODO: Implement other filters
-    hashmap<Slave*, FilterInfo>::iterator iter = slaveFilter.find(slave);
-    if (iter != slaveFilter.end()) {
-      DLOG(INFO) << "Checking " << resources << " versus filter "
-                 << iter->second.upToResources << " for " << id;
-      return
-        resources.expectedResources
-            <= iter->second.upToResources.expectedResources &&
-        resources.minResources
-            <= iter->second.upToResources.minResources;
-    } else {
-      return false;
-    }
-  }
-
-  void removeExpiredFilters(double now)
-  {
-    foreachpair (Slave* slave, const FilterInfo& filterInfo,
-                 utils::copy(slaveFilter)) {
-      if (filterInfo.untilTime != 0 && filterInfo.untilTime <= now) {
-        slaveFilter.erase(slave);
-      }
-    }
-  }
-=======
->>>>>>> 42951149
-
   const FrameworkID id; // TODO(benh): Store this in 'info.
   const FrameworkInfo info;
 
@@ -602,21 +539,6 @@
   Resources offeredResources;
 
   hashmap<SlaveID, hashmap<ExecutorID, ExecutorInfo> > executors;
-<<<<<<< HEAD
-
-  struct FilterInfo {
-    FilterInfo() : untilTime(0), upToResources() {}
-    FilterInfo(double _untilTime, const ResourceHints& _upToResources)
-      : untilTime(_untilTime), upToResources(_upToResources) {}
-    double untilTime;
-    ResourceHints upToResources;
-  };
-
-  // Contains a time of unfiltering for each slave we've filtered,
-  // or 0 for slaves that we want to keep filtered forever
-  hashmap<Slave*, FilterInfo> slaveFilter;
-=======
->>>>>>> 42951149
 };
 
 } // namespace master {
