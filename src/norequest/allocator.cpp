/**
 * Licensed to the Apache Software Foundation (ASF) under one
 * or more contributor license agreements.  See the NOTICE file
 * distributed with this work for additional information
 * regarding copyright ownership.  The ASF licenses this file
 * to you under the Apache License, Version 2.0 (the
 * "License"); you may not use this file except in compliance
 * with the License.  You may obtain a copy of the License at
 *
 *     http://www.apache.org/licenses/LICENSE-2.0
 *
 * Unless required by applicable law or agreed to in writing, software
 * distributed under the License is distributed on an "AS IS" BASIS,
 * WITHOUT WARRANTIES OR CONDITIONS OF ANY KIND, either express or implied.
 * See the License for the specific language governing permissions and
 * limitations under the License.
 */

#include <algorithm>
#include <utility>

#include <glog/logging.h>

#include <process/delay.hpp>
#include <process/process.hpp>
#include <process/timer.hpp>
#include <process/timeout.hpp>

#include "norequest/allocator.hpp"
#define DO_ALLOC_USAGE_LOG
#ifdef DO_ALLOC_USAGE_LOG
#include "usage_log/usage_log.pb.h"
#endif

using boost::unordered_set;
using process::PID;
using std::vector;

namespace mesos {
namespace internal {
namespace norequest {

using process::Timeout;

// Stupidly copied (will change on later patch)
// XXX FIXME XXX
// Used to represent "filters" for resources unused in offers.
class Filter
{
public:
  virtual ~Filter() { process::timers::cancel(expireTimer); }
  virtual bool filter(const SlaveID& slaveId, const ResourceHints& resources) = 0;
  process::Timer expireTimer;
};

namespace {

class RefusedFilter : public Filter
{
public:
  RefusedFilter(const SlaveID& _slaveId,
                const ResourceHints& _resources,
                const Timeout& _timeout)
    : slaveId(_slaveId),
      resources(_resources),
      timeout(_timeout) {}

  virtual bool filter(const SlaveID& slaveId, const ResourceHints& resources)
  {
    LOG(INFO) << "Checking " << slaveId << " " << resources << " v "
              << this->slaveId << " " << this->resources;
    return slaveId == this->slaveId &&
      resources <= this->resources &&
      timeout.remaining() < 0.0;
  }

  const SlaveID slaveId;
  const ResourceHints resources;
  const Timeout timeout;
};

} // XXX FIXME XXX FIXME

// XXX FIXME
void NoRequestAllocator::expire(const FrameworkID& frameworkId, Filter* filter)
{
  LOG(INFO) << "Expiring a filter for " << frameworkId;
  if (frameworks.contains(frameworkId)) {
    if (filters.contains(frameworkId, filter)) {
      filters.remove(frameworkId, filter);
      delete filter;
      // XXX FIXME slaveId
      makeNewOffers();
    } else {
      delete filter;
    }
  }
}

bool NoRequestAllocator::checkFilters(const FrameworkID& frameworkId,
    const SlaveID& slaveId, const ResourceHints& offer)
{
  LOG(INFO) << "Checking filters for " << frameworkId << " on " << slaveId
            << " for " << offer;
  foreach (Filter* filter, filters.get(frameworkId)) {
    if (filter->filter(slaveId, offer)) {
      VLOG(1) << "Filtered " << offer
              << " on slave " << slaveId
              << " for framework " << frameworkId;
      return false;
    }
  }
  return true;
}

void
NoRequestAllocator::initialize(
    const process::PID<AllocatorMasterInterface>& _master)
{
  master = _master;
  aggressiveReoffer = conf.get<bool>("norequest_aggressive", false);
  // TODO(Charles): Fix things so this is not the default.
  useCharge = conf.get<bool>("norequest_charge", false);
  useLocalPriorities = conf.get<bool>("norequest_local_prio", false);
  if (!tracker) {
    tracker = getUsageTracker(conf);
    dontDeleteTracker = false;
  }
  usageReofferDelay =  conf.get<double>("norequest_usage_reoffer_delay", -1.);
  tickTimer = delay(1.0, self(), &NoRequestAllocator::timerTick);
}

void
NoRequestAllocator::removeFiltersFor(const FrameworkID& frameworkId)
{
  foreach (Filter* filter, filters.get(frameworkId)) {
    filters.remove(frameworkId, filter);
    delete filter;
  }
}

void
NoRequestAllocator::frameworkAdded(const FrameworkID& frameworkId,
                                   const FrameworkInfo& info,
                                   const Resources& used) {
  frameworks[frameworkId] = info;
  allRefusers.clear();
  makeNewOffers();
}

void
NoRequestAllocator::frameworkDeactivated(const FrameworkID& frameworkId) {
  // XXX FIXME: Difference between remvoed/activated stuff.
  // XXX FIXME: Remove from bookkeeping?
  foreachvalue (hashset<FrameworkID>& refuserSet, refusers) {
    refuserSet.erase(frameworkId);
  }
  frameworks.erase(frameworkId);
  removeFiltersFor(frameworkId);
}

void
NoRequestAllocator::slaveAdded(const SlaveID& slaveId,
                               const SlaveInfo& slaveInfo,
                               const hashmap<FrameworkID, Resources>& used) {
  CHECK_EQ(0, refusers.count(slaveId));
  slaveInfos[slaveId] = slaveInfo;
  totalResources += slaveInfo.resources();
  tracker->setCapacity(slaveId, slaveInfo.resources());
  std::vector<SlaveID> slave_alone;
  slave_alone.push_back(slaveId);
  makeNewOffers(slave_alone);
}

void
NoRequestAllocator::slaveRemoved(const SlaveID& slaveId) {
  SlaveInfo slaveInfo = slaveInfos[slaveId];
  slaveInfos.erase(slaveId);
  totalResources -= slaveInfo.resources();
  tracker->setCapacity(slaveId, Resources());
  refusers.erase(slaveId);
  allRefusers.erase(slaveId);
  waitingOffers.erase(slaveId);
}

void
NoRequestAllocator::taskAdded(
    const FrameworkID& frameworkId, const TaskInfo& task) {
  completeOffer(frameworkId, task.slave_id(),
                ResourceHints::forTaskInfo(task));
  placeUsage(frameworkId, task.executor().executor_id(), task.slave_id(),
             Option<TaskInfo>(task), Option<TaskInfo>::none(),
             Option<ExecutorInfo>::none());
  if (waitingOffers.count(task.slave_id())) {
    std::vector<SlaveID> slave_alone;
    slave_alone.push_back(task.slave_id());
    makeNewOffers(slave_alone);
  }
}

void
NoRequestAllocator::taskRemoved(
    const FrameworkID& frameworkId, const TaskInfo& task) {
  DLOG(INFO) << "task removed" << task.DebugString();
  CHECK(task.has_executor());  // TODO(Charles): Handle this case.
  placeUsage(frameworkId, task.executor().executor_id(),
             task.slave_id(),
             Option<TaskInfo>::none(),
             Option<TaskInfo>(task),
             Option<ExecutorInfo>::none());
  refusers.erase(task.slave_id());
  allRefusers.erase(task.slave_id());
  removeFiltersFor(frameworkId);
  std::vector<SlaveID> slave_alone;
  slave_alone.push_back(task.slave_id());
  makeNewOffers(slave_alone);
}

void
NoRequestAllocator::executorAdded(const FrameworkID& frameworkId,
                                  const SlaveID& slaveId,
                                  const ExecutorInfo& info) {
  completeOffer(frameworkId, slaveId, ResourceHints::forExecutorInfo(info));
  placeUsage(frameworkId, info.executor_id(), slaveId,
      Option<TaskInfo>::none(), Option<TaskInfo>::none(), info);
}

void
NoRequestAllocator::executorRemoved(const FrameworkID& frameworkId,
                                    const SlaveID& slaveId,
                                    const ExecutorInfo& info) {
  DLOG(INFO) << "executor removed " << info.DebugString();
  tracker->forgetExecutor(frameworkId, info.executor_id(), slaveId);
  knownTasks.erase(ExecutorKey(frameworkId, info.executor_id(), slaveId));
  refusers.erase(slaveId);
  allRefusers.erase(slaveId);
  removeFiltersFor(frameworkId);
  std::vector<SlaveID> slave_alone;
  slave_alone.push_back(slaveId);
  // TODO(Charles): Unit test for this happening
  makeNewOffers(slave_alone);
}


void
NoRequestAllocator::placeUsage(const FrameworkID& frameworkId,
                               const ExecutorID& executorId,
                               const SlaveID& slaveId,
                               Option<TaskInfo> newTask,
                               Option<TaskInfo> removedTask,
                               Option<ExecutorInfo> maybeExecutorInfo) {
  Resources minResources = tracker->gaurenteedForExecutor(
      slaveId, frameworkId, executorId);
  boost::unordered_set<TaskID>* tasks = &knownTasks[
    ExecutorKey(frameworkId, executorId, slaveId)];
  // TODO(charles): estimate resources more intelligently
  //                in usage tracker to centralize policy?
  Option<Resources> estimate = Option<Resources>::none();
  if (newTask.isSome()) {
    // TODO(Charles): Take into account Executor usage if executorAdded()
    //                not yet called.
    tasks->insert(newTask.get().task_id());
    estimate = Option<Resources>(
        tracker->nextUsedForExecutor(slaveId, frameworkId, executorId) +
        newTask.get().resources());
    minResources += newTask.get().min_resources();
  } else if (maybeExecutorInfo.isSome()) {
    estimate = Option<Resources>(
        tracker->nextUsedForExecutor(slaveId, frameworkId, executorId) +
        maybeExecutorInfo.get().resources());
    minResources += maybeExecutorInfo.get().min_resources();
<<<<<<< HEAD
  } else if (removedTask.isSome()) {
    CHECK_EQ(1, tasks->count(removedTask.get().task_id()));
    tasks->erase(removedTask.get().task_id());
    minResources -= removedTask.get().min_resources();
=======
  } else if (removedTask && tasks->count(removedTask)) {
    // CHECK_EQ(1, tasks->count(removedTask)); // FIXME XXX executorRemoved already called?
    tasks->erase(removedTask);
    minResources -= removedTask->min_resources();
>>>>>>> 90216552
    if (tasks->size() == 0) {
      // TODO(charles): wrong for memory
      estimate = Option<Resources>::some(Resources());
    }
  }

  tracker->placeUsage(frameworkId, executorId, slaveId, minResources, estimate,
                      tasks->size());
}

namespace {

struct ChargedShareComparator {
  ChargedShareComparator(UsageTracker* _tracker,
                         const hashmap<FrameworkID, ResourceHints>& _frameworkOffered,
                         Resources _totalResources,
                         bool _useCharge)
      : tracker(_tracker), totalResources(_totalResources),
        useCharge(_useCharge), frameworkOffered(_frameworkOffered) {}

  bool operator()(const FrameworkID& first, const FrameworkID& second) {
    double firstShare = dominantShareOf(first);
    double secondShare = dominantShareOf(second);
    if (firstShare == secondShare) {
      return first.value() < second.value();
    } else {
      return firstShare < secondShare;
    }
  }

  double dominantShareOf(const FrameworkID& framework) {
    // TODO(charles): is the right metric?
    // TODO(Charles): Test for this!
    if (drfFor.count(framework) > 0) {
      return drfFor[framework];
    } else {
      Resources charge = useCharge ?
        tracker->chargeForFramework(framework) :
        tracker->nextUsedForFramework(framework);
      // XXX min or expected?
      if (frameworkOffered.count(framework) > 0) {
        charge += frameworkOffered.find(framework)->second.expectedResources;
      }
      double share = 0.0;
      foreach (const Resource& resource, charge) {
        if (resource.type() == Value::SCALAR) {
          double total =
              totalResources.get(resource.name(), Value::Scalar()).value();
          if (total > 0.0) {
            share = std::max(share, resource.scalar().value() / total);
          }
        }
      }
      drfFor[framework] = share;
      return share;
    }
  }

  UsageTracker *tracker;
  Resources totalResources;
  bool useCharge;
  hashmap<FrameworkID, double> drfFor;
  const hashmap<FrameworkID, ResourceHints>& frameworkOffered;
};

}


// TODO(Charles): Cache DRF calculations over longer time scales for speed.
vector<FrameworkID>
NoRequestAllocator::getOrderedFrameworks()
{
  vector<FrameworkID> result;
  foreachkey (const FrameworkID& frameworkId, frameworks) {
    result.push_back(frameworkId);
  }
  std::sort(result.begin(), result.end(),
            ChargedShareComparator(tracker, frameworkOffered,
                                   totalResources, useCharge));
  return result;
}

namespace {

bool enoughResources(const Resources& res) {
  const double kMinCPU = 0.01;
  const double kMinMem = 0.01;
  return (res.get("cpus", Value::Scalar()).value() > kMinCPU &&
          res.get("mem", Value::Scalar()).value() > kMinMem);
}

Resource kNoCPU = Resources::parse("cpus", "0.0");
Resource kNoMem = Resources::parse("mem", "0.0");

double myround(double x) {
#if 0
  const int kPrecision = 20;
  int exp;
  double fraction = frexp(x, &exp);
  int factor = std::min(kPrecision + exp, kPrecision);
  fraction = ldexp(ceil(ldexp(fraction, factor)), -factor);
  double result = ldexp(fraction, exp);
  CHECK_GE(result, x);
  CHECK_LT(result, x + .0001);
  return result;
#else
  return x;
#endif
}

void fixResources(Resources* res) {
  if (res->get(kNoCPU).isNone()) {
    *res += kNoCPU;
  }
  if (res->get(kNoMem).isNone()) {
    *res += kNoMem;
  }
  foreach (Resource& resource, *res) {
    if (resource.scalar().value() < 0.0) {
      resource.mutable_scalar()->set_value(0.0);
    } else if (resource.name() == "cpus") {
      resource.mutable_scalar()->set_value(myround(resource.scalar().value()));
    }
  }
}

}

ResourceHints
NoRequestAllocator::nextOfferForSlave(const SlaveID& slaveId)
{
  Resources offer = offered[slaveId].expectedResources;
  Resources gaurenteedOffer = offered[slaveId].minResources;
  Resources free = tracker->freeForSlave(slaveId).allocatable() - offer;
  Resources gaurenteed =
    tracker->gaurenteedFreeForSlave(slaveId).allocatable() -
    gaurenteedOffer;
  fixResources(&free);
  fixResources(&gaurenteed);
  return ResourceHints(free, gaurenteed);
}

void
NoRequestAllocator::makeNewOffers(const std::vector<SlaveID>& slaves) {
  if (dontMakeOffers) return;
  if (lastTime != process::Clock::now()) {
    lastTime = process::Clock::now();
    offersSinceTimeChange = 0;
  }
  ++offersSinceTimeChange;
  if (offersSinceTimeChange > 100000000L) {
    DLOG(FATAL) << "Stuck in reoffer loop";
  }
  DLOG(INFO) << "makeNewOffers for " << slaves.size() << " slaves";
  vector<FrameworkID> orderedFrameworks = getOrderedFrameworks();

  // expected, min
  hashmap<SlaveID, ResourceHints> freeResources;
  foreachkey (const SlaveID& slaveId, slaveInfos) {
    ResourceHints toOffer = nextOfferForSlave(slaveId);
    waitingOffers.erase(slaveId);
    if (enoughResources(toOffer.expectedResources) ||
        enoughResources(toOffer.minResources)) {
      freeResources[slaveId] = toOffer;
    }
  }

  // Clear refusers on any slave that has been refused by everyone.
  // TODO(charles): consider case where offer is filtered??
  foreachkey (SlaveID slave, freeResources) {
    if (refusers.count(slave) &&
        refusers[slave].size() == orderedFrameworks.size()) {
      if (allRefusers.count(slave) == 0) {
        DVLOG(1) << "Clearing refusers for slave " << slave
                 << " because EVERYONE has refused resources from it";
        refusers.erase(slave);
        allRefusers.insert(slave);
      } else {
        DVLOG(1) << "EVERYONE has refused offers from " << slave
                 << " but we've already had it completely refused twice.";
      }
    }
  }

  foreach (const FrameworkID& framework, orderedFrameworks) {
    hashmap<SlaveID, ResourceHints> offerable;
    // TODO(charles): offer both separately;
    //                ideally frameworks should be allowed to get gaurentees
    //                of some resources (e.g. memory) and not others (e.g. CPU)
    foreachpair (const SlaveID& slave,
                 const ResourceHints& offerRes,
                 freeResources) {
      if (!(refusers.count(slave) && refusers[slave].count(framework)) &&
          checkFilters(framework, slave, offerRes)) {
        offerable[slave] = offerRes;
      }
    }

    if (offerable.size() > 0) {
      foreachkey (const SlaveID& slave, offerable) {
        freeResources.erase(slave);
      }
      foreachpair (const SlaveID& slave, const ResourceHints& resources,
          offerable) {
        accountOffer(framework, slave, resources);
      }
      dispatch(master, &AllocatorMasterInterface::offer, framework, offerable);
    }
  }
}

void NoRequestAllocator::makeNewOffers()
{
  std::vector<SlaveID> slaves;
  foreachkey (const SlaveID& slave, slaveInfos) {
    slaves.push_back(slave);
  }
  makeNewOffers(slaves);
}

void NoRequestAllocator::resourcesUnused(const FrameworkID& frameworkId,
                                         const SlaveID& slaveId,
                                         const ResourceHints& _unusedResources,
                                         const Option<Filters>& filters)
{
  // FIXME(charles): Need to account for allocatable() [and elsewhere]!
  ResourceHints unusedResources = _unusedResources;
  fixResources(&unusedResources.expectedResources);
  fixResources(&unusedResources.minResources);
  completeOffer(frameworkId, slaveId, unusedResources);

  // XXX FIXME: This should be refactored elsewhere
  double timeout = filters.isSome()
    ? filters.get().refuse_seconds()
    : Filters().refuse_seconds();

  if (timeout != 0.0) {
    LOG(INFO) << "Framework " << frameworkId
	      << " filtered slave " << slaveId
	      << " for " << timeout << " seconds";

    // Create a new filter and delay it's expiration.
    Filter* filter = new RefusedFilter(slaveId, unusedResources, timeout);
    this->filters.put(frameworkId, filter);

    // TODO(benh): Use 'this' and '&This::' as appropriate.
    filter->expireTimer =
      delay(timeout, self(), &NoRequestAllocator::expire, frameworkId, filter);
  }

  /* Before recording a framework as a refuser, make sure we would offer
   * them at least as many resources now. If not, give them a chance to get the
   * resources we reclaimed asynchronously.
   */
  ResourceHints freeResources = nextOfferForSlave(slaveId);
  waitingOffers.erase(slaveId);
  if (freeResources <= unusedResources) {
    LOG(INFO) << "adding refuser";
    if (enoughResources(offered[slaveId].expectedResources) ||
        enoughResources(offered[slaveId].minResources)) {
      // When some resources are still being offered for the slave, we want
      // give us an oppertunity to collapse the resources into a larger offer.
      // If we do not (e.g. the remaining offer is being hoarded),
      // then we will reoffer these resources on the next timer tick.
      LOG(INFO) << "delaying response for " << slaveId.value()
                << " because offers are still pending.";
      waitingOffers.insert(slaveId);
    } else {
      LOG(INFO) << "marking " << frameworkId << " as a refuser";
      refusers[slaveId].insert(frameworkId);
    }
  }

  // XXX Can addedRefuser be true if waitingOffers.count(slave) > 0?
  if (!waitingOffers.count(slaveId)) {
    if (aggressiveReoffer) {
      makeNewOffers();
    } else {
      std::vector<SlaveID> returnedSlave;
      returnedSlave.push_back(slaveId);
      makeNewOffers(returnedSlave);
    }
  }
}

void NoRequestAllocator::resourcesRecovered(const FrameworkID& frameworkId,
                                            const SlaveID& slaveId,
                                            const ResourceHints& unusedResources) {
  // FIXME: do we need to inform usagetracker about this?
  removeFiltersFor(frameworkId);
  refusers[slaveId].erase(frameworkId);
  allRefusers.erase(slaveId);
  if (aggressiveReoffer) {
    makeNewOffers();
  } else {
    std::vector<SlaveID> returnedSlave;
    returnedSlave.push_back(slaveId);
    makeNewOffers(returnedSlave);
  }
}

void NoRequestAllocator::offersRevived(const FrameworkID& frameworkId) {
  LOG(INFO) << "offersRevived for " << frameworkId;
  removeFiltersFor(frameworkId); // TODO: test this (and elsewhere)
  std::vector<SlaveID> revivedSlaves;
  foreachpair (SlaveID slave, boost::unordered_set<FrameworkID>& refuserSet,
               refusers) {
    if (refuserSet.count(frameworkId)) {
      refuserSet.erase(frameworkId);
      revivedSlaves.push_back(slave);
    }
  }
  allRefusers.clear();
  // TODO(Charles): Can we get away with doing this for jsut revivedSlaves
  // plus allRefusers entries we actually cleared?
  makeNewOffers();
}

void NoRequestAllocator::timerTick() {
  tickTimer = delay(1.0, self(), &NoRequestAllocator::timerTick);
  tracker->timerTick(process::Clock::now());
  if (aggressiveReoffer) {
    // FIXME: Charles -- this is a workaround for an unknown bug where we miss
    // some time where we're supposed to remove something from refusers.
    foreachvalue (boost::unordered_set<FrameworkID>& refuserSet, refusers) {
      refuserSet.clear();
    }
  }

#ifdef DO_ALLOC_USAGE_LOG
  {
    double now(process::Clock::now());
    ChargedShareComparator comp(tracker, frameworkOffered,
                                totalResources, useCharge);
    AllocatorEstimates estimates;
    foreachkey (const FrameworkID& framework, frameworks) {
      AllocatorEstimate* estimate = estimates.add_estimate();
      estimate->set_drf(comp.dominantShareOf(framework));
      estimate->mutable_framework_id()->MergeFrom(framework);
      estimate->set_time(now);
      estimate->mutable_next_used()->MergeFrom(
          tracker->nextUsedForFramework(framework));
      estimate->mutable_charge()->MergeFrom(
          tracker->chargeForFramework(framework));
    }
    dispatch(master, &AllocatorMasterInterface::forwardAllocatorEstimates, estimates);
  }
#endif

  if (useLocalPriorities) {
    ChargedShareComparator comp(tracker, frameworkOffered,
                                totalResources, useCharge);
    FrameworkPrioritiesMessage message;
    foreachkey (const FrameworkID& framework, frameworks) {
      message.add_framework_id()->MergeFrom(framework);
      message.add_priority(std::max(0.0, 1.0 - comp.dominantShareOf(framework)));
    }
    dispatch(master, &AllocatorMasterInterface::sendFrameworkPriorities, message);
  }

  allRefusers.clear();
  makeNewOffers();
}

void NoRequestAllocator::gotUsage(const UsageMessage& update) {
  // TODO(Charles): Check whether we actually got more free resources on the
  // slave to short-circuit the reoffer; or defer reoffers until we likely have
  // a full set of usage updates.
  tracker->recordUsage(update);
  const SlaveID& slave = update.slave_id();
  if (slaveInfos.count(slave)) {
    refusers.erase(slave);
    allRefusers.erase(slave);
    if (usageReofferDelay >= 0.0) {
      usageReofferSlaves.insert(slave);
      if (!pendingReoffer) {
        pendingReoffer = true;
        usageReofferTimer = process::delay(usageReofferDelay, self(),
            &NoRequestAllocator::makeUsageReoffers);
      }
    } else {
      vector<SlaveID> singleSlave;
      singleSlave.push_back(slave);
      DLOG(INFO) << "Trying to make new offers based on usage update for "
                 << update.slave_id();
      if (aggressiveReoffer) {
        makeNewOffers();
      } else {
        makeNewOffers(singleSlave);
      }
    }
  } else {
    LOG(WARNING) << "Got usage from non-slave " << update.slave_id();
  }
}

void NoRequestAllocator::completeOffer(
    const FrameworkID& frameworkId, const SlaveID& slaveId,
    const ResourceHints& resources)
{
  LOG(INFO) << "complete offer " << frameworkId << " " << slaveId << " "
            << resources;
  offered[slaveId] -= resources;
  frameworkOffered[frameworkId] -= resources;
}

void NoRequestAllocator::accountOffer(
    const FrameworkID& frameworkId, const SlaveID& slaveId,
    const ResourceHints& resources)
{
  LOG(INFO) << "account offer " << frameworkId << " " << slaveId << " "
            << resources;
  offered[slaveId] += resources;
  frameworkOffered[frameworkId] += resources;
}

} // namespace norequest
} // namespace internal
} // namespace mesos<|MERGE_RESOLUTION|>--- conflicted
+++ resolved
@@ -269,17 +269,10 @@
         tracker->nextUsedForExecutor(slaveId, frameworkId, executorId) +
         maybeExecutorInfo.get().resources());
     minResources += maybeExecutorInfo.get().min_resources();
-<<<<<<< HEAD
-  } else if (removedTask.isSome()) {
-    CHECK_EQ(1, tasks->count(removedTask.get().task_id()));
-    tasks->erase(removedTask.get().task_id());
-    minResources -= removedTask.get().min_resources();
-=======
   } else if (removedTask && tasks->count(removedTask)) {
     // CHECK_EQ(1, tasks->count(removedTask)); // FIXME XXX executorRemoved already called?
     tasks->erase(removedTask);
     minResources -= removedTask->min_resources();
->>>>>>> 90216552
     if (tasks->size() == 0) {
       // TODO(charles): wrong for memory
       estimate = Option<Resources>::some(Resources());
