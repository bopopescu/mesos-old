/**
 * Licensed to the Apache Software Foundation (ASF) under one
 * or more contributor license agreements.  See the NOTICE file
 * distributed with this work for additional information
 * regarding copyright ownership.  The ASF licenses this file
 * to you under the Apache License, Version 2.0 (the
 * "License"); you may not use this file except in compliance
 * with the License.  You may obtain a copy of the License at
 *
 *     http://www.apache.org/licenses/LICENSE-2.0
 *
 * Unless required by applicable law or agreed to in writing, software
 * distributed under the License is distributed on an "AS IS" BASIS,
 * WITHOUT WARRANTIES OR CONDITIONS OF ANY KIND, either express or implied.
 * See the License for the specific language governing permissions and
 * limitations under the License.
 */

#ifndef __CGROUPS_HPP__
#define __CGROUPS_HPP__

#include <set>
#include <string>
#include <vector>

#include <sys/types.h>

#include <process/future.hpp>

#include <stout/option.hpp>
<<<<<<< HEAD
=======
#include <stout/time.hpp>
>>>>>>> 75bf5285
#include <stout/try.hpp>

namespace cgroups {


// We use the following notations throughout the cgroups code. The notations
// here are derived from the kernel documentation. More details can be found in
// <kernel-source>/Documentation/cgroups/cgroups.txt.
//
// Hierarchy -  A hierarchy contains a set of cgroups arranged in a tree such
//              that every task in the system is in exactly one of the cgroups
//              in the hierarchy. One or more subsystems can be attached to a
//              hierarchy.
// Subsystem -  A subsystem (e.g. cpu, memory, cpuset, etc) in the kernel. Each
//              subsystem can be attached to only one hierarchy.
// Cgroup    -  A cgroup is just a set of tasks with a set of controls for one
//              or more subsystems.
// Control   -  A control file in a cgroup (e.g. tasks, cpu.shares).


// Check whether cgroups module is enabled on the current machine.
// @return  True if cgroups module is enabled.
//          False if cgroups module is not available.
bool enabled();


// Check whether all the given subsystems are enabled on the current machine.
// @param   subsystems  Comma-separated subsystem names.
// @return  True if all the given subsystems are enabled.
//          False if any of the given subsystems is not enabled.
//          Error if something unexpected happens.
Try<bool> enabled(const std::string& subsystems);


// Return true if any of the given subsystems is currently attached to a
// hierarchy.
// @param   subsystems  Comma-separated subsystem names.
// @return  True if any of the given subsystems is being attached.
//          False if non of the given subsystems is being attached.
//          Error if some unexpected happens.
Try<bool> busy(const std::string& subsystems);


// Return the currently enabled subsystems.
// @return  A set of enabled subsystem names if succeeds.
//          Error if unexpected happens.
Try<std::set<std::string> > subsystems();


// Return a set of subsystems that are attached to a given hierarchy. An error
// will be returned if the given hierarchy is not currently mounted with a
// cgroups virtual file system. As a result, this function can be used to check
// whether a hierarchy is indeed a cgroups hierarchy root.
// @param   hierarchy   Path to the hierarchy root.
// @return  A set of attached subsystem names.
Try<std::set<std::string> > subsystems(const std::string& hierarchy);


// Create an empty hierarchy and attach the given subsystems to it. This
// function will return error if the path to the hierarchy root already exists.
// Also, the function will return error if a subsystem in the given subsystem
// list has already been attached to another hierarchy. On success, the cgroups
// virtual file system will be mounted with proper subsystems attached.
// @param   hierarchy   Path to the hierarchy root.
// @param   subsystems  Comma-separated subsystem names.
// @return  True if the operation succeeds.
//          Error if the operation fails.
Try<bool> createHierarchy(const std::string& hierarchy,
                          const std::string& subsystems);


// Remove a hierarchy and the directory associated with it. This function will
// return error if the given hierarchy is not valid. Also, it will return error
// if the given hierarchy has cgroups inside.
// @param   hierarchy   Path to the hierarchy root.
// @return  True if the operation succeeds.
//          Error if the operation fails.
Try<bool> removeHierarchy(const std::string& hierarchy);


// Check whether a given directory is a hierarchy root for cgroups.
// @param   hierarchy   Path to the hierarchy root.
// @return  True if the given directory is a hierarchy root.
//          Error if the check fails.
Try<bool> checkHierarchy(const std::string& hierarchy);


// Check whether a given directory is a hierarchy root for cgroups, and whether
// it has proper subsystems attached.
// @param   hierarchy   Path to the hierarchy root.
// @param   subsystems  Comma-separated subsystem names.
// @return  True if the check succeeds.
//          Error if the check fails.
Try<bool> checkHierarchy(const std::string& hierarchy,
                         const std::string& subsystems);


// Create a cgroup under a given hierarchy. This function will return error if
// the given hierarchy is not valid. The cgroup will NOT be created recursively.
// In other words, if the parent cgroup does not exist, this function will just
// return error.
// @param   hierarchy   Path to the hierarchy root.
// @param   cgroup      Path to the cgroup relative to the hierarchy root.
// @return  True if the operation succeeds.
//          Error if the operation fails.
Try<bool> createCgroup(const std::string& hierarchy,
                       const std::string& cgroup);


// Remove a cgroup under a given hierarchy. This function will return error if
// the given hierarchy or the given cgroup is not valid. The cgroup will NOT be
// removed recursively. In other words, if the cgroup has sub-cgroups inside,
// the function will return error. Also, if any process is attached to the
// given cgroup, the removal operation will also fail.
// @param   hierarchy   Path to the hierarchy root.
// @param   cgroup      Path to the cgroup relative to the hierarchy root.
Try<bool> removeCgroup(const std::string& hierarchy,
                       const std::string& cgroup);


// Check whether a given cgroup under a given hierarchy is valid. This function
// will verify both the given hierarchy and the given cgroup.
// @param   hierarchy   Path to the hierarchy root.
// @param   cgroup      Path to the cgroup relative to the hierarchy root.
// @return  True if the check succeeds.
//          Error if the check fails.
Try<bool> checkCgroup(const std::string& hierarchy,
                      const std::string& cgroup);


// Read a control file. Control files are used to monitor and control cgroups.
// This function will verify all the parameters. If the given hierarchy is not
// properly mounted with appropriate subsystems, or the given cgroup is not
// valid, or the given control file is not valid, the function will return
// error.
// @param   hierarchy   Path to the hierarchy root.
// @param   cgroup      Path to the cgroup relative to the hierarchy root.
// @param   control     Name of the control file.
// @return  The value read from the control file.
Try<std::string> readControl(const std::string& hierarchy,
                             const std::string& cgroup,
                             const std::string& control);


// Write a control file. Parameter checking is similar to readControl.
// @param   hierarchy   Path to the hierarchy root.
// @param   cgroup      Path to the cgroup relative to the hierarchy root.
// @param   control     Name of the control file.
// @param   value       Value to be written.
// @return  True if the operation succeeds.
//          Error if the operation fails.
Try<bool> writeControl(const std::string& hierarchy,
                       const std::string& cgroup,
                       const std::string& control,
                       const std::string& value);


// Check whether a control file is valid under a given cgroup and a given
// hierarchy. This function will return error if the given hierarchy is not
// properly mounted with appropriate subsystems, or the given cgroup does not
// exist, or the control file does not exist.
// @param   hierarchy   Path to the hierarchy root.
// @param   cgroup      Path to the cgroup relative to the hierarchy root.
// @param   control     Name of the control file.
// @return  True if the check succeeds.
//          Error if the check fails.
Try<bool> checkControl(const std::string& hierarchy,
                       const std::string& cgroup,
                       const std::string& control);


// Return all the cgroups under the given cgroup of a given hierarchy. By
// default, it returns all the cgroups under the given hierarchy. This function
// will return error if the given hierarchy is not valid.  We use a post-order
// walk here to ease the removal of cgroups.
// @param   hierarchy   Path to the hierarchy root.
// @return  A vector of cgroup names.
Try<std::vector<std::string> > getCgroups(const std::string& hierarchy,
                                          const std::string& cgroup = "/");


// Return the set of process IDs in a given cgroup under a given hierarchy. It
// will return error if the given hierarchy or the given cgroup is not valid.
// @param   hierarchy   Path to the hierarchy root.
// @param   cgroup      Path to the cgroup relative to the hierarchy root.
// @return  The set of process ids.
Try<std::set<pid_t> > getTasks(const std::string& hierarchy,
                               const std::string& cgroup);


// Assign a given process specified by its pid to a given cgroup. This function
// will return error if the given hierarchy or the given cgroup is not valid.
// Also, it will return error if the pid has no process associated with it.
// @param   hierarchy   Path to the hierarchy root.
// @param   cgroup      Path to the cgroup relative to the hierarchy root.
// @param   pid         The pid of the given process.
// @return  True if the operation succeeds.
//          Error if the operation fails.
Try<bool> assignTask(const std::string& hierarchy,
                     const std::string& cgroup,
                     pid_t pid);


// Listen on an event notifier and return a future which will become ready when
// the certain event happens. This function will return a future failure if some
// expected happens (e.g. the given hierarchy does not have the proper
// subsystems attached).
// @param   hierarchy   Path to the hierarchy root.
// @param   cgroup      Path to the cgroup relative to the hierarchy root.
// @param   control     Name of the control file.
// @param   args        Control specific arguments.
// @return  A future which contains the value read from the file when ready.
//          Error if some unexpected happens.
process::Future<uint64_t> listenEvent(const std::string& hierarchy,
                                      const std::string& cgroup,
                                      const std::string& control,
                                      const Option<std::string>& args =
                                        Option<std::string>::none());


// Freeze all the processes in a given cgroup. We try to use the freezer
// subsystem implemented in cgroups. More detail can be found in
// <kernel-source>/Documentation/cgroups/freezer-subsystem.txt. This function
// will return a future which will become ready when all the processes have been
// frozen (FROZEN). The future can be discarded to cancel the operation. The
// freezer state after the cancellation is not defined. So the users need to
// read the control file if they need to know the freezer state after the
// cancellation. This function will return future failure if the freezer
// subsystem is not available or it is not attached to the given hierarchy, or
// the given cgroup is not valid, or the given cgroup has already been frozen.
// @param   hierarchy   Path to the hierarchy root.
// @param   cgroup      Path to the cgroup relative to the hierarchy root.
<<<<<<< HEAD
// @param   interval    The time interval between two state check requests. None
//                      means using default time interval.
// @return  A future which will become ready when all processes are frozen.
//          Error if some unexpected happens.
process::Future<std::string> freezeCgroup(const std::string& hierarchy,
                                          const std::string& cgroup,
                                          const Option<double>& interval =
                                            Option<double>::none());
=======
// @param   interval    The time interval in seconds between two state check
//                      requests (default: 0.1 seconds).
// @return  A future which will become ready when all processes are frozen.
//          Error if some unexpected happens.
process::Future<bool> freezeCgroup(const std::string& hierarchy,
                                   const std::string& cgroup,
                                   const seconds& interval = seconds(0.1));
>>>>>>> 75bf5285


// Thaw the given cgroup. This is a revert operation of freezeCgroup. It will
// return error if the given cgroup is already thawed. Same as
// freezeCgroup, this function will return a future which can be discarded to
// allow users to cancel the operation.
// @param   hierarchy   Path to the hierarchy root.
// @param   cgroup      Path to the cgroup relative to the hierarchy root.
<<<<<<< HEAD
// @param   interval    The time interval between two state check requests. None
//                      means using default time interval.
// @return  A future which will become ready when all processes are thawed.
//          Error if some unexpected happens.
process::Future<std::string> thawCgroup(const std::string& hierarchy,
                                        const std::string& cgroup,
                                        const Option<double>& interval =
                                          Option<double>::none());
=======
// @param   interval    The time interval in seconds between two state check
//                      requests (default: 0.1 seconds).
// @return  A future which will become ready when all processes are thawed.
//          Error if some unexpected happens.
process::Future<bool> thawCgroup(const std::string& hierarchy,
                                 const std::string& cgroup,
                                 const seconds& interval = seconds(0.1));
>>>>>>> 75bf5285


// Atomically kill all tasks in a given cgroup. This function will return a
// future which will become ready when the operation is successfully done. To
// atomically kill all tasks in a cgroup, it freezes the cgroup, send SIGKILL
// signal to all tasks in the cgroup, thaw the cgroup, and finally wait for the
// tasks file to become empty.  The function will return future failure if error
// occurs. For example, it will return future failure immediately if the given
// hierarchy or the given cgroup is not valid, or the freezer subsystem is not
// available or not properly attached to the given hierarchy.
// @param   hierarchy   Path to the hierarchy root.
// @param   cgroup      Path to the cgroup relative to the hierarchy root.
<<<<<<< HEAD
// @param   interval    The time interval between two check requests. None
//                      means using default time interval.
=======
// @param   interval    The time interval in seconds between two state check
//                      requests (default: 0.1 seconds).
>>>>>>> 75bf5285
// @return  A future which will become ready when the operation is done.
//          Error if some unexpected happens.
process::Future<bool> killTasks(const std::string& hierarchy,
                                const std::string& cgroup,
<<<<<<< HEAD
                                const Option<double>& interval =
                                  Option<double>::none());
=======
                                const seconds& interval = seconds(0.1));
>>>>>>> 75bf5285


// Destroy a cgroup under a given hierarchy. This function is different from
// removeCgroup in that it tries to kill all tasks in the given cgroup so that
// this cgroup can be removed. It will also recursively remove sub-cgroups if
// exist. The given cgroup itself will also be destroyed. However, if the given
// cgroup is the root cgroup, it will not be destroyed (cannot destroy a root
// cgroup). The function returns a future indicating the state of the destroy
// process. The future will become ready when the destroy operation finishes.
// @param   hierarchy   Path to the hierarchy root.
// @param   cgroup      Path to the cgroup relative to the hierarchy root.
<<<<<<< HEAD
// @param   interval    The time interval between two check requests. None
//                      means using default time interval.
=======
// @param   interval    The time interval in seconds between two state check
//                      requests (default: 0.1 seconds).
>>>>>>> 75bf5285
// @return  A future which will become ready when the operation is done.
//          Error if some unexpected happens.
process::Future<bool> destroyCgroup(const std::string& hierarchy,
                                    const std::string& cgroup = "/",
<<<<<<< HEAD
                                    const Option<double>& interval =
                                      Option<double>::none());
=======
                                    const seconds& interval = seconds(0.1));
>>>>>>> 75bf5285

} // namespace cgroups {

#endif // __CGROUPS_HPP__<|MERGE_RESOLUTION|>--- conflicted
+++ resolved
@@ -28,10 +28,7 @@
 #include <process/future.hpp>
 
 #include <stout/option.hpp>
-<<<<<<< HEAD
-=======
 #include <stout/time.hpp>
->>>>>>> 75bf5285
 #include <stout/try.hpp>
 
 namespace cgroups {
@@ -264,16 +261,6 @@
 // the given cgroup is not valid, or the given cgroup has already been frozen.
 // @param   hierarchy   Path to the hierarchy root.
 // @param   cgroup      Path to the cgroup relative to the hierarchy root.
-<<<<<<< HEAD
-// @param   interval    The time interval between two state check requests. None
-//                      means using default time interval.
-// @return  A future which will become ready when all processes are frozen.
-//          Error if some unexpected happens.
-process::Future<std::string> freezeCgroup(const std::string& hierarchy,
-                                          const std::string& cgroup,
-                                          const Option<double>& interval =
-                                            Option<double>::none());
-=======
 // @param   interval    The time interval in seconds between two state check
 //                      requests (default: 0.1 seconds).
 // @return  A future which will become ready when all processes are frozen.
@@ -281,7 +268,6 @@
 process::Future<bool> freezeCgroup(const std::string& hierarchy,
                                    const std::string& cgroup,
                                    const seconds& interval = seconds(0.1));
->>>>>>> 75bf5285
 
 
 // Thaw the given cgroup. This is a revert operation of freezeCgroup. It will
@@ -290,16 +276,6 @@
 // allow users to cancel the operation.
 // @param   hierarchy   Path to the hierarchy root.
 // @param   cgroup      Path to the cgroup relative to the hierarchy root.
-<<<<<<< HEAD
-// @param   interval    The time interval between two state check requests. None
-//                      means using default time interval.
-// @return  A future which will become ready when all processes are thawed.
-//          Error if some unexpected happens.
-process::Future<std::string> thawCgroup(const std::string& hierarchy,
-                                        const std::string& cgroup,
-                                        const Option<double>& interval =
-                                          Option<double>::none());
-=======
 // @param   interval    The time interval in seconds between two state check
 //                      requests (default: 0.1 seconds).
 // @return  A future which will become ready when all processes are thawed.
@@ -307,7 +283,6 @@
 process::Future<bool> thawCgroup(const std::string& hierarchy,
                                  const std::string& cgroup,
                                  const seconds& interval = seconds(0.1));
->>>>>>> 75bf5285
 
 
 // Atomically kill all tasks in a given cgroup. This function will return a
@@ -320,23 +295,13 @@
 // available or not properly attached to the given hierarchy.
 // @param   hierarchy   Path to the hierarchy root.
 // @param   cgroup      Path to the cgroup relative to the hierarchy root.
-<<<<<<< HEAD
-// @param   interval    The time interval between two check requests. None
-//                      means using default time interval.
-=======
 // @param   interval    The time interval in seconds between two state check
 //                      requests (default: 0.1 seconds).
->>>>>>> 75bf5285
 // @return  A future which will become ready when the operation is done.
 //          Error if some unexpected happens.
 process::Future<bool> killTasks(const std::string& hierarchy,
                                 const std::string& cgroup,
-<<<<<<< HEAD
-                                const Option<double>& interval =
-                                  Option<double>::none());
-=======
                                 const seconds& interval = seconds(0.1));
->>>>>>> 75bf5285
 
 
 // Destroy a cgroup under a given hierarchy. This function is different from
@@ -348,23 +313,13 @@
 // process. The future will become ready when the destroy operation finishes.
 // @param   hierarchy   Path to the hierarchy root.
 // @param   cgroup      Path to the cgroup relative to the hierarchy root.
-<<<<<<< HEAD
-// @param   interval    The time interval between two check requests. None
-//                      means using default time interval.
-=======
 // @param   interval    The time interval in seconds between two state check
 //                      requests (default: 0.1 seconds).
->>>>>>> 75bf5285
 // @return  A future which will become ready when the operation is done.
 //          Error if some unexpected happens.
 process::Future<bool> destroyCgroup(const std::string& hierarchy,
                                     const std::string& cgroup = "/",
-<<<<<<< HEAD
-                                    const Option<double>& interval =
-                                      Option<double>::none());
-=======
                                     const seconds& interval = seconds(0.1));
->>>>>>> 75bf5285
 
 } // namespace cgroups {
 
