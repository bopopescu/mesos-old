--- conflicted
+++ resolved
@@ -761,24 +761,6 @@
 
 namespace internal {
 
-<<<<<<< HEAD
-#ifndef __NR_eventfd2
-#ifdef __i386__
-#define __NR_eventfd2 328
-#else
-#define __NR_eventfd2 290
-#endif
-/* #error "The eventfd2 syscall is unavailable." */
-#endif
-
-#define EFD_SEMAPHORE (1 << 0)
-#define EFD_CLOEXEC O_CLOEXEC
-#define EFD_NONBLOCK O_NONBLOCK
-
-static int eventfd(unsigned int initval, int flags)
-{
-  return ::syscall(__NR_eventfd2, initval, flags);
-=======
 #ifndef EFD_SEMAPHORE
 #define EFD_SEMAPHORE (1 << 0)
 #endif
@@ -821,7 +803,6 @@
 #else
 #error "The eventfd syscall is not available."
 #endif
->>>>>>> 75bf5285
 }
 
 
@@ -845,11 +826,7 @@
                              const Option<std::string>& args =
                                Option<std::string>::none())
 {
-<<<<<<< HEAD
-  int efd = eventfd(0, EFD_CLOEXEC | EFD_NONBLOCK);
-=======
   int efd = internal::eventfd(0, EFD_CLOEXEC | EFD_NONBLOCK);
->>>>>>> 75bf5285
   if (efd < 0) {
     return Try<int>::error(
         "Create eventfd failed: " + std::string(strerror(errno)));
@@ -864,26 +841,15 @@
   }
 
   // Write the event control file (cgroup.event_control).
-<<<<<<< HEAD
-  std::ostringstream ss;
-  ss << std::dec << efd << " " << cfd.get();
-  if (args.isSome()) {
-    ss << " " << args.get();
-=======
   std::ostringstream out;
   out << std::dec << efd << " " << cfd.get();
   if (args.isSome()) {
     out << " " << args.get();
->>>>>>> 75bf5285
   }
   Try<bool> write = internal::writeControl(hierarchy,
                                            cgroup,
                                            "cgroup.event_control",
-<<<<<<< HEAD
-                                           ss.str());
-=======
                                            out.str());
->>>>>>> 75bf5285
   if (write.isError()) {
     os::close(efd);
     os::close(cfd.get());
@@ -949,24 +915,13 @@
     // successfully read 8 bytes (sizeof uint64_t) from the event file, it
     // indicates an event has occurred.
     reading = io::read(eventfd.get(), &data, sizeof(data));
-<<<<<<< HEAD
-    reading.get().onAny(defer(self(), &EventListener::notified));
-=======
     reading.onAny(defer(self(), &EventListener::notified));
->>>>>>> 75bf5285
   }
 
   virtual void finalize()
   {
-<<<<<<< HEAD
-    // Discard the nonblocking read if needed.
-    if (reading.isSome()) {
-      reading.get().discard();
-    }
-=======
     // Discard the nonblocking read.
     reading.discard();
->>>>>>> 75bf5285
 
     // Close the eventfd if needed.
     if (eventfd.isSome()) {
@@ -991,21 +946,12 @@
     // Since the future reading can only be discarded when the promise is no
     // longer pending, we shall never see a discarded reading here because of
     // the check in the beginning of the function.
-<<<<<<< HEAD
-    CHECK(!reading.get().isDiscarded());
-
-    if (reading.get().isFailed()) {
-      promise.fail("Failed to read eventfd: " + reading.get().failure());
-    } else {
-      if (reading.get().get() == sizeof(data)) {
-=======
     CHECK(!reading.isDiscarded());
 
     if (reading.isFailed()) {
       promise.fail("Failed to read eventfd: " + reading.failure());
     } else {
       if (reading.get() == sizeof(data)) {
->>>>>>> 75bf5285
         promise.set(data);
       } else {
         promise.fail("Read less than expected");
@@ -1020,11 +966,7 @@
   std::string control;
   Option<std::string> args;
   Promise<uint64_t> promise;
-<<<<<<< HEAD
-  Option<Future<size_t> > reading;
-=======
   Future<size_t> reading;
->>>>>>> 75bf5285
   Option<int> eventfd;  // The eventfd if opened.
   uint64_t data; // The data read from the eventfd.
 };
@@ -1060,35 +1002,16 @@
   Freezer(const std::string& _hierarchy,
           const std::string& _cgroup,
           const std::string& _action,
-<<<<<<< HEAD
-          const Option<double>& _interval = Option<double>::none())
-    : hierarchy(_hierarchy),
-      cgroup(_cgroup),
-      action(_action)
-  {
-    // Use default interval if not given.
-    if (_interval.isNone()) {
-      interval = DEFAULT_INTERVAL;
-    } else {
-      interval = _interval.get();
-    }
-  }
-=======
           const seconds& _interval)
     : hierarchy(_hierarchy),
       cgroup(_cgroup),
       action(_action),
       interval(_interval) {}
->>>>>>> 75bf5285
 
   virtual ~Freezer() {}
 
   // Return a future indicating the state of the freezer.
-<<<<<<< HEAD
-  Future<std::string> future() { return promise.future(); }
-=======
   Future<bool> future() { return promise.future(); }
->>>>>>> 75bf5285
 
 protected:
   virtual void initialize()
@@ -1097,13 +1020,8 @@
     promise.future().onDiscarded(lambda::bind(
         static_cast<void (*)(const UPID&, bool)>(terminate), self(), true));
 
-<<<<<<< HEAD
-    if (interval < 0) {
-      promise.fail("Invalid interval: " + stringify(interval));
-=======
     if (interval.value < 0) {
       promise.fail("Invalid interval: " + stringify(interval.value));
->>>>>>> 75bf5285
       terminate(self());
       return;
     }
@@ -1160,15 +1078,6 @@
     }
 
     if (strings::trim(state.get()) == "FROZEN") {
-<<<<<<< HEAD
-      promise.set("FROZEN");
-      terminate(self());
-    } else if (strings::trim(state.get()) == "FREEZING") {
-      // Not done yet, keep watching.
-      delay(interval, self(), &Freezer::watchFrozen);
-    } else {
-      CHECK(false) << "Unexpected state: " << strings::trim(state.get());
-=======
       promise.set(true);
       terminate(self());
     } else if (strings::trim(state.get()) == "FREEZING") {
@@ -1214,7 +1123,6 @@
       delay(interval.value, self(), &Freezer::watchFrozen);
     } else {
       LOG(FATAL) << "Unexpected state: " << strings::trim(state.get());
->>>>>>> 75bf5285
     }
   }
 
@@ -1230,15 +1138,6 @@
     }
 
     if (strings::trim(state.get()) == "THAWED") {
-<<<<<<< HEAD
-      promise.set("THAWED");
-      terminate(self());
-    } else if (strings::trim(state.get()) == "FROZEN") {
-      // Not done yet, keep watching.
-      delay(interval, self(), &Freezer::watchThawed);
-    } else {
-      CHECK(false) << "Unexpected state: " << strings::trim(state.get());
-=======
       promise.set(true);
       terminate(self());
     } else if (strings::trim(state.get()) == "FROZEN") {
@@ -1246,38 +1145,20 @@
       delay(interval.value, self(), &Freezer::watchThawed);
     } else {
       LOG(FATAL) << "Unexpected state: " << strings::trim(state.get());
->>>>>>> 75bf5285
     }
   }
 
   std::string hierarchy;
   std::string cgroup;
   std::string action;
-<<<<<<< HEAD
-  double interval;
-  Promise<std::string> promise;
-
-  // The default time interval (in seconds) between two requests.
-  static const double DEFAULT_INTERVAL = 0.1;
-=======
   const seconds interval;
   Promise<bool> promise;
->>>>>>> 75bf5285
 };
 
 
 } // namespace internal {
 
 
-<<<<<<< HEAD
-Future<std::string> freezeCgroup(const std::string& hierarchy,
-                                 const std::string& cgroup,
-                                 const Option<double>& interval)
-{
-  Try<bool> check = checkControl(hierarchy, cgroup, "freezer.state");
-  if (check.isError()) {
-    return Future<std::string>::failed(check.error());
-=======
 Future<bool> freezeCgroup(const std::string& hierarchy,
                           const std::string& cgroup,
                           const seconds& interval)
@@ -1285,7 +1166,6 @@
   Try<bool> check = checkControl(hierarchy, cgroup, "freezer.state");
   if (check.isError()) {
     return Future<bool>::failed(check.error());
->>>>>>> 75bf5285
   }
 
   // Check the current freezer state.
@@ -1293,39 +1173,20 @@
                                                  cgroup,
                                                  "freezer.state");
   if (state.isError()) {
-<<<<<<< HEAD
-    return Future<std::string>::failed(state.error());
-  } else if (strings::trim(state.get()) == "FROZEN") {
-    return Future<std::string>::failed("Cannot freeze a frozen cgroup");
-=======
     return Future<bool>::failed(state.error());
   } else if (strings::trim(state.get()) == "FROZEN") {
     // Immediately return success.
     return true;
->>>>>>> 75bf5285
   }
 
   internal::Freezer* freezer =
     new internal::Freezer(hierarchy, cgroup, "FREEZE", interval);
-<<<<<<< HEAD
-  Future<std::string> future = freezer->future();
-=======
   Future<bool> future = freezer->future();
->>>>>>> 75bf5285
   spawn(freezer, true);
   return future;
 }
 
 
-<<<<<<< HEAD
-Future<std::string> thawCgroup(const std::string& hierarchy,
-                               const std::string& cgroup,
-                               const Option<double>& interval)
-{
-  Try<bool> check = checkControl(hierarchy, cgroup, "freezer.state");
-  if (check.isError()) {
-    return Future<std::string>::failed(check.error());
-=======
 Future<bool> thawCgroup(const std::string& hierarchy,
                         const std::string& cgroup,
                         const seconds& interval)
@@ -1333,7 +1194,6 @@
   Try<bool> check = checkControl(hierarchy, cgroup, "freezer.state");
   if (check.isError()) {
     return Future<bool>::failed(check.error());
->>>>>>> 75bf5285
   }
 
   // Check the current freezer state.
@@ -1341,36 +1201,21 @@
                                                  cgroup,
                                                  "freezer.state");
   if (state.isError()) {
-<<<<<<< HEAD
-    return Future<std::string>::failed(state.error());
-  } else if (strings::trim(state.get()) == "THAWED") {
-    return Future<std::string>::failed("Cannot thaw a thawed cgroup");
-=======
     return Future<bool>::failed(state.error());
   } else if (strings::trim(state.get()) == "THAWED") {
     // Immediately return success.
     return true;
->>>>>>> 75bf5285
   }
 
   internal::Freezer* freezer =
     new internal::Freezer(hierarchy, cgroup, "THAW", interval);
-<<<<<<< HEAD
-  Future<std::string> future = freezer->future();
-=======
   Future<bool> future = freezer->future();
->>>>>>> 75bf5285
   spawn(freezer, true);
   return future;
 }
 
-<<<<<<< HEAD
+
 namespace internal{
-
-=======
-
-namespace internal{
->>>>>>> 75bf5285
 
 // The process used to wait for a cgroup to become empty (no task in it).
 class EmptyWatcher: public Process<EmptyWatcher>
@@ -1378,23 +1223,10 @@
 public:
   EmptyWatcher(const std::string& _hierarchy,
                const std::string& _cgroup,
-<<<<<<< HEAD
-               const Option<double>& _interval = Option<double>::none())
-    : hierarchy(_hierarchy),
-      cgroup(_cgroup)
-  {
-    if (_interval.isNone()) {
-      interval = DEFAULT_INTERVAL;
-    } else {
-      interval = _interval.get();
-    }
-  }
-=======
                const seconds& _interval)
     : hierarchy(_hierarchy),
       cgroup(_cgroup),
       interval(_interval) {}
->>>>>>> 75bf5285
 
   virtual ~EmptyWatcher() {}
 
@@ -1408,13 +1240,8 @@
     promise.future().onDiscarded(lambda::bind(
         static_cast<void (*)(const UPID&, bool)>(terminate), self(), true));
 
-<<<<<<< HEAD
-    if (interval < 0) {
-      promise.fail("Invalid interval: " + stringify(interval));
-=======
     if (interval.value < 0) {
       promise.fail("Invalid interval: " + stringify(interval.value));
->>>>>>> 75bf5285
       terminate(self());
       return;
     }
@@ -1439,26 +1266,14 @@
       terminate(self());
     } else {
       // Re-check needed.
-<<<<<<< HEAD
-      delay(interval, self(), &EmptyWatcher::check);
-=======
       delay(interval.value, self(), &EmptyWatcher::check);
->>>>>>> 75bf5285
     }
   }
 
   std::string hierarchy;
   std::string cgroup;
-<<<<<<< HEAD
-  double interval;
-  Promise<bool> promise;
-
-  // The default time interval (in seconds) between two requests.
-  static const double DEFAULT_INTERVAL = 0.1;
-=======
   const seconds interval;
   Promise<bool> promise;
->>>>>>> 75bf5285
 };
 
 
@@ -1468,23 +1283,10 @@
 public:
   TasksKiller(const std::string& _hierarchy,
               const std::string& _cgroup,
-<<<<<<< HEAD
-              const Option<double>& _interval = Option<double>::none())
-    : hierarchy(_hierarchy),
-      cgroup(_cgroup)
-  {
-    if (_interval.isNone()) {
-      interval = DEFAULT_INTERVAL;
-    } else {
-      interval = _interval.get();
-    }
-  }
-=======
               const seconds& _interval)
     : hierarchy(_hierarchy),
       cgroup(_cgroup),
       interval(_interval) {}
->>>>>>> 75bf5285
 
   virtual ~TasksKiller() {}
 
@@ -1498,29 +1300,12 @@
     promise.future().onDiscarded(lambda::bind(
           static_cast<void (*)(const UPID&, bool)>(terminate), self(), true));
 
-<<<<<<< HEAD
-    if (interval < 0) {
-      promise.fail("Invalid interval: " + stringify(interval));
-=======
     if (interval.value < 0) {
       promise.fail("Invalid interval: " + stringify(interval.value));
->>>>>>> 75bf5285
       terminate(self());
       return;
     }
 
-<<<<<<< HEAD
-    lambda::function<Future<std::string>(const bool&)>
-      funcFreeze = defer(self(), &TasksKiller::freeze);
-    lambda::function<Future<bool>(const std::string&)>
-      funcKill = defer(self(), &TasksKiller::kill);
-    lambda::function<Future<std::string>(const bool&)>
-      funcThaw = defer(self(), &TasksKiller::thaw);
-    lambda::function<Future<bool>(const std::string&)>
-      funcEmpty = defer(self(), &TasksKiller::empty);
-
-    Future<bool> finish = Future<bool>(true)
-=======
     lambda::function<Future<bool>(const bool&)>
       funcFreeze = defer(self(), &Self::freeze);
     lambda::function<Future<bool>(const bool&)>
@@ -1531,48 +1316,26 @@
       funcEmpty = defer(self(), &Self::empty);
 
     finish = Future<bool>(true)
->>>>>>> 75bf5285
       .then(funcFreeze)   // Freeze the cgroup.
       .then(funcKill)     // Send kill signals to all tasks in the cgroup.
       .then(funcThaw)     // Thaw the cgroup to let kill signals be received.
       .then(funcEmpty);   // Wait until no task in the cgroup.
 
-<<<<<<< HEAD
-    finish.onAny(defer(self(), &TasksKiller::finished, finish));
-=======
     finish.onAny(defer(self(), &Self::finished));
->>>>>>> 75bf5285
   }
 
   virtual void finalize()
   {
     // Cancel the operation if the user discards the future.
     if (promise.future().isDiscarded()) {
-<<<<<<< HEAD
-      if (futureFreeze.isPending()) {
-        futureFreeze.discard();
-      } else if (futureThaw.isPending()) {
-        futureThaw.discard();
-      } else if (futureEmpty.isPending()) {
-        futureEmpty.discard();
-      }
-=======
       finish.discard();
->>>>>>> 75bf5285
     }
   }
 
 private:
-<<<<<<< HEAD
-  Future<std::string> freeze()
-  {
-    futureFreeze = freezeCgroup(hierarchy, cgroup, interval);
-    return futureFreeze;
-=======
   Future<bool> freeze()
   {
     return freezeCgroup(hierarchy, cgroup, interval);
->>>>>>> 75bf5285
   }
 
   Future<bool> kill()
@@ -1592,16 +1355,9 @@
     return true;
   }
 
-<<<<<<< HEAD
-  Future<std::string> thaw()
-  {
-    futureThaw = thawCgroup(hierarchy, cgroup, interval);
-    return futureThaw;
-=======
   Future<bool> thaw()
   {
     return thawCgroup(hierarchy, cgroup, interval);
->>>>>>> 75bf5285
   }
 
   Future<bool> empty()
@@ -1612,16 +1368,6 @@
     return futureEmpty;
   }
 
-<<<<<<< HEAD
-  void finished(const Future<bool>& finish)
-  {
-    if (finish.isReady()) {
-      promise.set(true);
-    } else if (finish.isFailed()) {
-      promise.fail(finish.failure());
-    } else {
-      CHECK(false) << "Invalid finish state";
-=======
   void finished()
   {
     // The only place that 'finish' can be discarded is in the finalize
@@ -1635,7 +1381,6 @@
       promise.fail(finish.failure());
     } else {
       promise.set(true);
->>>>>>> 75bf5285
     }
 
     terminate(self());
@@ -1643,37 +1388,17 @@
 
   std::string hierarchy;
   std::string cgroup;
-<<<<<<< HEAD
-  double interval;
-  Promise<bool> promise;
-
-  // Intermediate futures (used for asynchronous cancellation).
-  Future<std::string> futureFreeze;
-  Future<std::string> futureThaw;
-  Future<bool> futureEmpty;
-
-  // The default time interval (in seconds) between two requests.
-  static const double DEFAULT_INTERVAL = 0.1;
-};
-
-
-=======
   const seconds interval;
   Promise<bool> promise;
   Future<bool> finish;
 };
 
->>>>>>> 75bf5285
 } // namespace internal {
 
 
 Future<bool> killTasks(const std::string& hierarchy,
                        const std::string& cgroup,
-<<<<<<< HEAD
-                       const Option<double>& interval)
-=======
                        const seconds& interval)
->>>>>>> 75bf5285
 {
   Try<bool> freezerCheck = checkHierarchy(hierarchy, "freezer");
   if (freezerCheck.isError()) {
@@ -1695,33 +1420,16 @@
 
 namespace internal {
 
-<<<<<<< HEAD
-
-=======
->>>>>>> 75bf5285
 // The process used to destroy a cgroup.
 class Destroyer : public Process<Destroyer>
 {
 public:
   Destroyer(const std::string& _hierarchy,
             const std::vector<std::string>& _cgroups,
-<<<<<<< HEAD
-            const Option<double>& _interval = Option<double>::none())
-    : hierarchy(_hierarchy),
-      cgroups(_cgroups)
-  {
-    if (_interval.isNone()) {
-      interval = DEFAULT_INTERVAL;
-    } else {
-      interval = _interval.get();
-    }
-  }
-=======
             const seconds& _interval)
     : hierarchy(_hierarchy),
       cgroups(_cgroups),
       interval(_interval) {}
->>>>>>> 75bf5285
 
   virtual ~Destroyer() {}
 
@@ -1735,13 +1443,8 @@
     promise.future().onDiscarded(lambda::bind(
           static_cast<void (*)(const UPID&, bool)>(terminate), self(), true));
 
-<<<<<<< HEAD
-    if (interval < 0) {
-      promise.fail("Invalid interval: " + stringify(interval));
-=======
     if (interval.value < 0) {
       promise.fail("Invalid interval: " + stringify(interval.value));
->>>>>>> 75bf5285
       terminate(self());
       return;
     }
@@ -1757,23 +1460,11 @@
     kill.onAny(defer(self(), &Destroyer::killed, kill));
   }
 
-<<<<<<< HEAD
-  virtual void finailize()
-  {
-    // Cancel the operation if the user discards the future.
-    if (promise.future().isDiscarded()) {
-      foreach (Future<bool>& killer, killers) {
-        if (killer.isPending()) {
-          killer.discard();
-        }
-      }
-=======
   virtual void finalize()
   {
     // Cancel the operation if the user discards the future.
     if (promise.future().isDiscarded()) {
       discard<bool>(killers);
->>>>>>> 75bf5285
     }
   }
 
@@ -1786,11 +1477,7 @@
       promise.fail(kill.failure());
       terminate(self());
     } else {
-<<<<<<< HEAD
-      CHECK(false) << "Invalid kill state";
-=======
       LOG(FATAL) << "Invalid kill state";
->>>>>>> 75bf5285
     }
   }
 
@@ -1811,21 +1498,11 @@
 
   std::string hierarchy;
   std::vector<std::string> cgroups;
-<<<<<<< HEAD
-  double interval;
-=======
   const seconds interval;
->>>>>>> 75bf5285
   Promise<bool> promise;
 
   // The killer processes used to atomically kill tasks in each cgroup.
   std::list<Future<bool> > killers;
-<<<<<<< HEAD
-
-  // The default time interval (in seconds) between two requests.
-  static const double DEFAULT_INTERVAL = 0.1;
-=======
->>>>>>> 75bf5285
 };
 
 } // namespace internal {
@@ -1833,18 +1510,8 @@
 
 Future<bool> destroyCgroup(const std::string& hierarchy,
                            const std::string& cgroup,
-<<<<<<< HEAD
-                           const Option<double>& interval)
-{
-  Try<bool> freezerCheck = checkHierarchy(hierarchy, "freezer");
-  if (freezerCheck.isError()) {
-    return Future<bool>::failed(freezerCheck.error());
-  }
-
-=======
                            const seconds& interval)
 {
->>>>>>> 75bf5285
   Try<bool> cgroupCheck = checkCgroup(hierarchy, cgroup);
   if (cgroupCheck.isError()) {
     return Future<bool>::failed(cgroupCheck.error());
