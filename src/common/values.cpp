/**
 * Licensed to the Apache Software Foundation (ASF) under one
 * or more contributor license agreements.  See the NOTICE file
 * distributed with this work for additional information
 * regarding copyright ownership.  The ASF licenses this file
 * to you under the Apache License, Version 2.0 (the
 * "License"); you may not use this file except in compliance
 * with the License.  You may obtain a copy of the License at
 *
 *     http://www.apache.org/licenses/LICENSE-2.0
 *
 * Unless required by applicable law or agreed to in writing, software
 * distributed under the License is distributed on an "AS IS" BASIS,
 * WITHOUT WARRANTIES OR CONDITIONS OF ANY KIND, either express or implied.
 * See the License for the specific language governing permissions and
 * limitations under the License.
 */

#include <iostream>
#include <vector>

#include <glog/logging.h>

#include <boost/lexical_cast.hpp>

#include "common/foreach.hpp"
#include "common/resources.hpp"
#include "common/strings.hpp"
#include "common/values.hpp"

using std::ostream;
using std::string;
using std::vector;

namespace mesos {

namespace internal {
namespace values {

Try<Value> parse(const std::string& text) {
  Value value;

  // Remove any spaces from the text.
  string temp;
  foreach (const char c, text) {
    if (c != ' ') {
      temp += c;
    }
  }

  if (temp.length() == 0) {
    return Try<Value>::error(
      "Error parsing value, expecting non-empty string");
  }

  // TODO(ynie): Find a better way to check brackets.
  if (!strings::checkBracketsMatching(temp, '{', '}') ||
      !strings::checkBracketsMatching(temp, '[', ']') ||
      !strings::checkBracketsMatching(temp, '(', ')')) {
    return Try<Value>::error(
      "Error parsing value, brackets doesn't match");
  }

  size_t index = temp.find('[');
  if (index == 0) {
    // This is a ranges.
    Value::Ranges ranges;
    const vector<string>& tokens = strings::split(temp, "[]-,\n");
    if (tokens.size() % 2 != 0) {
      return Try<Value>::error("Error parsing value: " + text +
                               ", expect one or more \"ranges \"");
    } else {
      for (int i = 0; i < tokens.size(); i += 2) {
        Value::Range *range = ranges.add_range();

        int j = i;
        try {
          range->set_begin(boost::lexical_cast<uint64_t>((tokens[j++])));
          range->set_end(boost::lexical_cast<uint64_t>(tokens[j++]));
        } catch (const boost::bad_lexical_cast&) {
          return Try<Value>::error(
            "Error parsing value " + text +
            ", expecting non-negative integers in '" + tokens[j - 1] + "'");
        }
      }

      value.set_type(Value::RANGES);
      value.mutable_ranges()->MergeFrom(ranges);
      return Try<Value>::some(value);
    }
  } else if (index == string::npos) {
    size_t index = temp.find('{');
    if (index == 0) {
      // This is a set.
      Value::Set set;
      const vector<string>& tokens = strings::split(temp, "{},\n");
      for (int i = 0; i < tokens.size(); i++) {
        set.add_item(tokens[i]);
      }

      value.set_type(Value::SET);
      value.mutable_set()->MergeFrom(set);
      return Try<Value>::some(value);
    } else if (index == string::npos) {
      try {
        Value::Scalar scalar;
        scalar.set_value(boost::lexical_cast<double>(temp));
        // This is a Scalar.
        value.set_type(Value::SCALAR);
        value.mutable_scalar()->MergeFrom(scalar);
        return Try<Value>::some(value);
      } catch (const boost::bad_lexical_cast&) {
        // This is a Text.
        Value::Text text;
        text.set_value(temp);
        value.set_type(Value::TEXT);
        value.mutable_text()->MergeFrom(text);
        return Try<Value>::some(value);
      }
    } else {
      return Try<Value>::error(
        "Error parsing value " + text + ", bad '{' found");
    }
  } else {
    return Try<Value>::error(
      "Error parsing value " + text + ", bad '[' found");
  }

}

<<<<<<< HEAD
}  // namespace values
}  // namespace internal
=======
} // namespace values {
} // namespace internal {
>>>>>>> c95c3aea


bool operator == (const Value::Scalar& left, const Value::Scalar& right)
{
  return left.value() == right.value();
}


bool operator <= (const Value::Scalar& left, const Value::Scalar& right)
{
  return left.value() <= right.value();
}


Value::Scalar operator + (const Value::Scalar& left, const Value::Scalar& right)
{
  Value::Scalar result;
  result.set_value(left.value() + right.value());
  return result;
}


Value::Scalar operator - (const Value::Scalar& left, const Value::Scalar& right)
{
  Value::Scalar result;
  result.set_value(left.value() - right.value());
  return result;
}


Value::Scalar& operator += (Value::Scalar& left, const Value::Scalar& right)
{
  left.set_value(left.value() + right.value());
  return left;
}


Value::Scalar& operator -= (Value::Scalar& left, const Value::Scalar& right)
{
  left.set_value(left.value() - right.value());
  return left;
}


static void coalesce(Value::Ranges* ranges, const Value::Range& range)
{
  // Note that we assume that ranges has already been coalesced.

  bool coalesced = false;

  for (int i = 0; i < ranges->range_size(); i++) {
    int64_t begin = ranges->range(i).begin();
    int64_t end = ranges->range(i).end();

    if (begin <= range.begin() && range.end() <= end) {
      // Ignore range since it is subsumed by a range in ranges.
      coalesced = true;
      break;
    } else if (begin <= range.begin() && end < range.end()) {
      // Grow the end of the range in ranges.
      ranges->mutable_range(i)->set_end(range.end());
      coalesced = true;
      break;
    } else if (range.begin() < begin && range.end() <= end) {
      // Grow the beginning of the range in ranges.
      ranges->mutable_range(i)->set_begin(range.begin());
      coalesced = true;
      break;
    } else if (range.begin() < begin && end < range.end()) {
      // Replace (grow both the beginning and the end) of the range in ranges.
      ranges->mutable_range(i)->set_begin(range.begin());
      ranges->mutable_range(i)->set_end(range.end());
      coalesced = true;
      break;
    }
  }

  if (!coalesced) {
    ranges->add_range()->MergeFrom(range);
  }
}


static void remove(Value::Ranges* ranges, const Value::Range& range)
{
  // Note that we assume that ranges has already been coalesced.

  Value::Ranges result;

  for (int i = 0; i < ranges->range_size(); i++) {
    int64_t begin = ranges->range(i).begin();
    int64_t end = ranges->range(i).end();

    if (begin == range.begin() && range.end() == end) {
      // Remove range from ranges, but keep everything else.
      for (int j = i + 1; j < ranges->range_size(); j++) {
        result.add_range()->MergeFrom(ranges->range(j));
      }
      break;
    } else if (begin <= range.begin() && range.end() < end) {
      // Shrink range in ranges.
      Value::Range* temp = result.add_range();
      temp->set_begin(range.end() + 1);
      temp->set_end(end);
      break;
    } else if (begin < range.begin() && range.end() >= end) {
      // Shrink end of range in ranges.
      Value::Range* temp = result.add_range();
      temp->set_begin(begin);
      temp->set_end(range.begin() - 1);
      break;
    } else if (begin < range.begin() && range.end() < end) {
      // Split range in ranges.
      Value::Range* temp = result.add_range();
      temp->set_begin(begin);
      temp->set_end(range.begin() - 1);
      temp = result.add_range();
      temp->set_begin(range.end() + 1);
      temp->set_end(end);
      break;
    }
  }

  *ranges = result;
}


bool operator == (const Value::Ranges& left, const Value::Ranges& right)
{
  if (left.range_size() == right.range_size()) {
    for (int i = 0; i < left.range_size(); i++) {
      // Make sure this range is equal to a range in the right.
      bool found = false;
      for (int j = 0; j < right.range_size(); j++) {
        if (left.range(i).begin() == right.range(j).begin() &&
            left.range(i).end() == right.range(j).end()) {
          found = true;
          break;
        }
      }

      if (!found) {
        return false;
      }
    }

    return true;
  }

  return false;
}


bool operator <= (const Value::Ranges& left, const Value::Ranges& right)
{
   for (int i = 0; i < left.range_size(); i++) {
      // Make sure this range is a subset of a range in right.
      bool matched = false;
      for (int j = 0; j < right.range_size(); j++) {
        if ((left.range(i).begin() >= right.range(j).begin() &&
             left.range(i).end() <= right.range(j).end())) {
          matched = true;
          break;
        }
      }
      if (!matched) {
        return false;
      }
    }

    return true;
}


Value::Ranges operator + (const Value::Ranges& left, const Value::Ranges& right)
{
  Value::Ranges result;

  for (int i = 0; i < left.range_size(); i++) {
    coalesce(&result, left.range(i));
  }

  for (int i = 0; i < right.range_size(); i++) {
    coalesce(&result, right.range(i));
  }

  return result;
}


Value::Ranges operator - (const Value::Ranges& left, const Value::Ranges& right)
{
  Value::Ranges result;

  for (int i = 0; i < left.range_size(); i++) {
    coalesce(&result, left.range(i));
  }

  for (int i = 0; i < right.range_size(); i++) {
    coalesce(&result, right.range(i));
  }

  for (int i = 0; i < right.range_size(); i++) {
    remove(&result, right.range(i));
  }

  return result;
}


Value::Ranges& operator += (Value::Ranges& left, const Value::Ranges& right)
{
  Value::Ranges temp;

  for (int i = 0; i < left.range_size(); i++) {
    coalesce(&temp, left.range(i));
  }

  left = temp;

  for (int i = 0; i < right.range_size(); i++) {
    coalesce(&left, right.range(i));
  }

  return left;
}


Value::Ranges& operator -= (Value::Ranges& left, const Value::Ranges& right)
{
  Value::Ranges temp;

  for (int i = 0; i < left.range_size(); i++) {
    coalesce(&temp, left.range(i));
  }

  for (int i = 0; i < right.range_size(); i++) {
    coalesce(&temp, right.range(i));
  }

  left = temp;

  for (int i = 0; i < right.range_size(); i++) {
    remove(&left, right.range(i));
  }

  return left;
}


bool operator == (const Value::Set& left, const Value::Set& right)
{
  if (left.item_size() == right.item_size()) {
    for (int i = 0; i < left.item_size(); i++) {
      // Make sure this item is equal to an item in the right.
      bool found = false;
      for (int j = 0; j < right.item_size(); j++) {
        if (left.item(i) == right.item(i)) {
          found = true;
          break;
        }
      }

      if (!found) {
        return false;
      }
    }

    return true;
  }

  return false;
}


bool operator <= (const Value::Set& left, const Value::Set& right)
{
  if (left.item_size() <= right.item_size()) {
    for (int i = 0; i < left.item_size(); i++) {
      // Make sure this item is equal to an item in the right.
      bool found = false;
      for (int j = 0; j < right.item_size(); j++) {
        if (left.item(i) == right.item(i)) {
          found = true;
          break;
        }
      }

      if (!found) {
        return false;
      }
    }

    return true;
  }

  return false;
}


Value::Set operator + (const Value::Set& left, const Value::Set& right)
{
  Value::Set result;

  for (int i = 0; i < left.item_size(); i++) {
    result.add_item(left.item(i));
  }

  // A little bit of extra logic to avoid adding duplicates from right.
  for (int i = 0; i < right.item_size(); i++) {
    bool found = false;
    for (int j = 0; j < result.item_size(); j++) {
      if (right.item(i) == result.item(j)) {
        found = true;
        break;
      }
    }

    if (!found) {
      result.add_item(right.item(i));
    }
  }

  return result;
}


Value::Set operator - (const Value::Set& left, const Value::Set& right)
{
  Value::Set result;

  // Look for the same item in right as we add left to result.
  for (int i = 0; i < left.item_size(); i++) {
    bool found = false;
    for (int j = 0; j < right.item_size(); j++) {
      if (left.item(i) == right.item(j)) {
        found = true;
        break;
      }
    }

    if (!found) {
      result.add_item(left.item(i));
    }
  }

  return result;
}


Value::Set& operator += (Value::Set& left, const Value::Set& right)
{
  // A little bit of extra logic to avoid adding duplicates from right.
  for (int i = 0; i < right.item_size(); i++) {
    bool found = false;
    for (int j = 0; j < left.item_size(); j++) {
      if (right.item(i) == left.item(j)) {
        found = true;
        break;
      }
    }

    if (!found) {
      left.add_item(right.item(i));
    }
  }

  return left;
}


Value::Set& operator -= (Value::Set& left, const Value::Set& right)
{
  // For each item in right check if it's in left and add it if not.
  for (int i = 0; i < right.item_size(); i++) {
    bool found = false;
    for (int j = 0; j < left.item_size(); j++) {
      if (right.item(i) == left.item(j)) {
        found = true;
        break;
      }
    }

    if (!found) {
      left.add_item(right.item(i));
    }
  }

  return left;
}

bool operator == (const Value::Text& left, const Value::Text& right)
{
  return left.value() == right.value();
}

} // namespace mesos<|MERGE_RESOLUTION|>--- conflicted
+++ resolved
@@ -128,13 +128,8 @@
 
 }
 
-<<<<<<< HEAD
-}  // namespace values
-}  // namespace internal
-=======
 } // namespace values {
 } // namespace internal {
->>>>>>> c95c3aea
 
 
 bool operator == (const Value::Scalar& left, const Value::Scalar& right)
