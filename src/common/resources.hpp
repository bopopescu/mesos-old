--- conflicted
+++ resolved
@@ -154,11 +154,7 @@
 
   bool operator == (const Resources& that) const
   {
-<<<<<<< HEAD
-    if (that.size() != this->size()) {
-=======
     if (size() != that.size()) {
->>>>>>> 4a2c706c
       return false;
     }
 
