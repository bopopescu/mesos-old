/**
 * Licensed to the Apache Software Foundation (ASF) under one
 * or more contributor license agreements.  See the NOTICE file
 * distributed with this work for additional information
 * regarding copyright ownership.  The ASF licenses this file
 * to you under the Apache License, Version 2.0 (the
 * "License"); you may not use this file except in compliance
 * with the License.  You may obtain a copy of the License at
 *
 *     http://www.apache.org/licenses/LICENSE-2.0
 *
 * Unless required by applicable law or agreed to in writing, software
 * distributed under the License is distributed on an "AS IS" BASIS,
 * WITHOUT WARRANTIES OR CONDITIONS OF ANY KIND, either express or implied.
 * See the License for the specific language governing permissions and
 * limitations under the License.
 */

#ifndef __VALUES_HPP__
#define __VALUES_HPP__

#include <mesos/mesos.hpp>

#include "common/try.hpp"

namespace mesos {

<<<<<<< HEAD
=======
bool operator == (const Value::Scalar& left, const Value::Scalar& right);
bool operator <= (const Value::Scalar& left, const Value::Scalar& right);
Value::Scalar operator + (const Value::Scalar& left, const Value::Scalar& right);
Value::Scalar operator - (const Value::Scalar& left, const Value::Scalar& right);
Value::Scalar& operator += (Value::Scalar& left, const Value::Scalar& right);
Value::Scalar& operator -= (Value::Scalar& left, const Value::Scalar& right);

bool operator == (const Value::Ranges& left, const Value::Ranges& right);
bool operator <= (const Value::Ranges& left, const Value::Ranges& right);
Value::Ranges operator + (const Value::Ranges& left, const Value::Ranges& right);
Value::Ranges operator - (const Value::Ranges& left, const Value::Ranges& right);
Value::Ranges& operator += (Value::Ranges& left, const Value::Ranges& right);
Value::Ranges& operator -= (Value::Ranges& left, const Value::Ranges& right);

bool operator == (const Value::Set& left, const Value::Set& right);
bool operator <= (const Value::Set& left, const Value::Set& right);
Value::Set operator + (const Value::Set& left, const Value::Set& right);
Value::Set operator - (const Value::Set& left, const Value::Set& right);
Value::Set& operator += (Value::Set& left, const Value::Set& right);
Value::Set& operator -= (Value::Set& left, const Value::Set& right);

bool operator == (const Value::Text& left, const Value::Text& right);

>>>>>>> c95c3aea
namespace internal {
namespace values {

Try<Value> parse(const std::string& text);

} // namespace values
} // namespace internal

<<<<<<< HEAD
bool operator == (const Value::Scalar& left, const Value::Scalar& right);
bool operator <= (const Value::Scalar& left, const Value::Scalar& right);
Value::Scalar operator + (const Value::Scalar& left, const Value::Scalar& right);
Value::Scalar operator - (const Value::Scalar& left, const Value::Scalar& right);
Value::Scalar& operator += (Value::Scalar& left, const Value::Scalar& right);
Value::Scalar& operator -= (Value::Scalar& left, const Value::Scalar& right);


bool operator == (const Value::Ranges& left, const Value::Ranges& right);
bool operator <= (const Value::Ranges& left, const Value::Ranges& right);
Value::Ranges operator + (const Value::Ranges& left, const Value::Ranges& right);
Value::Ranges operator - (const Value::Ranges& left, const Value::Ranges& right);
Value::Ranges& operator += (Value::Ranges& left, const Value::Ranges& right);
Value::Ranges& operator -= (Value::Ranges& left, const Value::Ranges& right);


bool operator == (const Value::Set& left, const Value::Set& right);
bool operator <= (const Value::Set& left, const Value::Set& right);
Value::Set operator + (const Value::Set& left, const Value::Set& right);
Value::Set operator - (const Value::Set& left, const Value::Set& right);
Value::Set& operator += (Value::Set& left, const Value::Set& right);
Value::Set& operator -= (Value::Set& left, const Value::Set& right);


bool operator == (const Value::Text& left, const Value::Text& right);

=======
>>>>>>> c95c3aea
} // namespace mesos

#endif // __VALUES_HPP__<|MERGE_RESOLUTION|>--- conflicted
+++ resolved
@@ -25,8 +25,6 @@
 
 namespace mesos {
 
-<<<<<<< HEAD
-=======
 bool operator == (const Value::Scalar& left, const Value::Scalar& right);
 bool operator <= (const Value::Scalar& left, const Value::Scalar& right);
 Value::Scalar operator + (const Value::Scalar& left, const Value::Scalar& right);
@@ -50,7 +48,6 @@
 
 bool operator == (const Value::Text& left, const Value::Text& right);
 
->>>>>>> c95c3aea
 namespace internal {
 namespace values {
 
@@ -59,35 +56,6 @@
 } // namespace values
 } // namespace internal
 
-<<<<<<< HEAD
-bool operator == (const Value::Scalar& left, const Value::Scalar& right);
-bool operator <= (const Value::Scalar& left, const Value::Scalar& right);
-Value::Scalar operator + (const Value::Scalar& left, const Value::Scalar& right);
-Value::Scalar operator - (const Value::Scalar& left, const Value::Scalar& right);
-Value::Scalar& operator += (Value::Scalar& left, const Value::Scalar& right);
-Value::Scalar& operator -= (Value::Scalar& left, const Value::Scalar& right);
-
-
-bool operator == (const Value::Ranges& left, const Value::Ranges& right);
-bool operator <= (const Value::Ranges& left, const Value::Ranges& right);
-Value::Ranges operator + (const Value::Ranges& left, const Value::Ranges& right);
-Value::Ranges operator - (const Value::Ranges& left, const Value::Ranges& right);
-Value::Ranges& operator += (Value::Ranges& left, const Value::Ranges& right);
-Value::Ranges& operator -= (Value::Ranges& left, const Value::Ranges& right);
-
-
-bool operator == (const Value::Set& left, const Value::Set& right);
-bool operator <= (const Value::Set& left, const Value::Set& right);
-Value::Set operator + (const Value::Set& left, const Value::Set& right);
-Value::Set operator - (const Value::Set& left, const Value::Set& right);
-Value::Set& operator += (Value::Set& left, const Value::Set& right);
-Value::Set& operator -= (Value::Set& left, const Value::Set& right);
-
-
-bool operator == (const Value::Text& left, const Value::Text& right);
-
-=======
->>>>>>> c95c3aea
 } // namespace mesos
 
 #endif // __VALUES_HPP__