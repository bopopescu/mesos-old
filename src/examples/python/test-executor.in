--- conflicted
+++ resolved
@@ -1,4 +1,4 @@
-#!/bin/sh
+#!/bin/bash
 
 # This script uses MESOS_SOURCE_DIR and MESOS_BUILD_DIR which come
 # from configuration substitutions.
@@ -13,12 +13,6 @@
   echo "${RED}Ignoring PYTHON environment variable (using @PYTHON@)${NORMAL}"
 
 PYTHON=@PYTHON@
-
-DISTRIBUTE_EGG=`echo ${MESOS_BUILD_DIR}/third_party/distribute-*/*.egg`
-
-test ! -e ${DISTRIBUTE_EGG} && \
-  echo "${RED}Failed to find ${DISTRIBUTE_EGG}${NORMAL}" && \
-  exit 1
 
 DISTRIBUTE_EGG=`echo ${MESOS_SOURCE_DIR}/third_party/distribute-*/*.egg`
 
@@ -45,11 +39,5 @@
   echo "${RED}Failed to find ${SCRIPT}${NORMAL}" && \
   exit 1
 
-<<<<<<< HEAD
-cd `dirname ${0}`
-
-PYTHONPATH="${DISTRIBUTE_EGG}:${MESOS_EGG}:${PROTOBUF_EGG}" exec ${PYTHON} ${SCRIPT} "${@}"
-=======
 PYTHONPATH="${DISTRIBUTE_EGG}:${MESOS_EGG}:${PROTOBUF_EGG}" \
-  exec ${PYTHON} ${SCRIPT} "${@}"
->>>>>>> d6ce83fb
+  exec ${PYTHON} ${SCRIPT} "${@}"