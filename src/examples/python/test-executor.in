--- conflicted
+++ resolved
@@ -14,16 +14,8 @@
 
 PYTHON=@PYTHON@
 
-DISTRIBUTE_EGG=`echo ${MESOS_BUILD_DIR}/third_party/distribute-*/*.egg`
-
-<<<<<<< HEAD
-# Use colors for errors.
-. ${MESOS_SOURCE_DIR}/support/colors.sh
-
 DISTRIBUTE_EGG=`echo ${MESOS_SOURCE_DIR}/third_party/distribute-*/*.egg`
 
-=======
->>>>>>> d6ce83fb
 test ! -e ${DISTRIBUTE_EGG} && \
   echo "${RED}Failed to find ${DISTRIBUTE_EGG}${NORMAL}" && \
   exit 1
@@ -47,11 +39,5 @@
   echo "${RED}Failed to find ${SCRIPT}${NORMAL}" && \
   exit 1
 
-<<<<<<< HEAD
-cd `dirname ${0}`
-
-PYTHONPATH="${DISTRIBUTE_EGG}:${MESOS_EGG}:${PROTOBUF_EGG}" exec ${PYTHON} ${SCRIPT} "${@}"
-=======
 PYTHONPATH="${DISTRIBUTE_EGG}:${MESOS_EGG}:${PROTOBUF_EGG}" \
-  exec ${PYTHON} ${SCRIPT} "${@}"
->>>>>>> d6ce83fb
+  exec ${PYTHON} ${SCRIPT} "${@}"