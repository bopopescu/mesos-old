--- conflicted
+++ resolved
@@ -13,12 +13,6 @@
   echo "${RED}Ignoring PYTHON environment variable (using @PYTHON@)${NORMAL}"
 
 PYTHON=@PYTHON@
-
-DISTRIBUTE_EGG=`echo ${MESOS_BUILD_DIR}/third_party/distribute-*/*.egg`
-
-test ! -e ${DISTRIBUTE_EGG} && \
-  echo "${RED}Failed to find ${DISTRIBUTE_EGG}${NORMAL}" && \
-  exit 1
 
 DISTRIBUTE_EGG=`echo ${MESOS_SOURCE_DIR}/third_party/distribute-*/*.egg`
 
@@ -49,9 +43,5 @@
 # framework is able to find the executor.
 cd `dirname ${0}`
 
-<<<<<<< HEAD
-PYTHONPATH="${DISTRIBUTE_EGG}:${MESOS_EGG}:${PROTOBUF_EGG}" exec ${PYTHON} ${SCRIPT} "${@}"
-=======
 PYTHONPATH="${DISTRIBUTE_EGG}:${MESOS_EGG}:${PROTOBUF_EGG}" \
-  exec ${PYTHON} ${SCRIPT} "${@}"
->>>>>>> d6ce83fb
+  exec ${PYTHON} ${SCRIPT} "${@}"