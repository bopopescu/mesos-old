--- conflicted
+++ resolved
@@ -200,13 +200,8 @@
  * using the message matcher (see above) as well as the MockFilter
  * (see above).
  */
-<<<<<<< HEAD
-#define EXPECT_MSG(_filter, name, from, to)                \
-  EXPECT_CALL(_filter, filter(MsgMatcher(name, from, to)))
-=======
 #define EXPECT_MSG(mockFilter, name, from, to)                  \
   EXPECT_CALL(mockFilter, filter(MsgMatcher(name, from, to)))
->>>>>>> ff225ab6
 
 
 /**
@@ -261,11 +256,7 @@
     int sleeps = 0;                                                     \
     do {                                                                \
       __sync_synchronize();                                             \
-<<<<<<< HEAD
-      if ((trigger).value)                                                \
-=======
       if ((trigger).value)                                              \
->>>>>>> ff225ab6
         break;                                                          \
       usleep(10);                                                       \
       if (sleeps++ >= 200000) {                                         \
@@ -342,19 +333,10 @@
     }
   }
 
-<<<<<<< HEAD
-  virtual void resourcesChanged(const FrameworkID& frameworkId,
-                                const ExecutorID& executorId,
-                                const ResourceHints& resources)
-  {
-    lastResources[executorId] = resources;
-  }
-=======
   // Mocked so tests can check that the resources reflect all started tasks.
   MOCK_METHOD3(resourcesChanged, void(const FrameworkID&,
                                       const ExecutorID&,
                                       const Resources&));
->>>>>>> ff225ab6
 
   std::map<ExecutorID, std::string> directories;
 
