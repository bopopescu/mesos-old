/**
 * Licensed to the Apache Software Foundation (ASF) under one
 * or more contributor license agreements.  See the NOTICE file
 * distributed with this work for additional information
 * regarding copyright ownership.  The ASF licenses this file
 * to you under the Apache License, Version 2.0 (the
 * "License"); you may not use this file except in compliance
 * with the License.  You may obtain a copy of the License at
 *
 *     http://www.apache.org/licenses/LICENSE-2.0
 *
 * Unless required by applicable law or agreed to in writing, software
 * distributed under the License is distributed on an "AS IS" BASIS,
 * WITHOUT WARRANTIES OR CONDITIONS OF ANY KIND, either express or implied.
 * See the License for the specific language governing permissions and
 * limitations under the License.
 */

#ifndef __TESTING_UTILS_HPP__
#define __TESTING_UTILS_HPP__

#include <gmock/gmock.h>

#include <map>
#include <string>

#include <tr1/functional>

#include <boost/smart_ptr/scoped_ptr.hpp>

#include <master/allocator.hpp>
#include <master/master.hpp>

#include <mesos/executor.hpp>
#include <mesos/scheduler.hpp>

#include <process/process.hpp>

#include "common/utils.hpp"
#include "common/type_utils.hpp"

#include "messages/messages.hpp"

#include "slave/isolation_module.hpp"
#include "slave/slave.hpp"


namespace mesos {
namespace internal {
namespace test {

/**
 * The location of the Mesos source directory.  Used by tests to locate
 * various frameworks and binaries.  Initialized in main.cpp.
 */
extern std::string mesosSourceDirectory;


/**
 * The location of the Mesos build directory. Used by tests to locate
 * frameworks and binaries.  Initialized in main.cpp.
 */
extern std::string mesosBuildDirectory;


/**
 * Create and clean up the work directory for a given test, and cd into it,
 * given the test's test case name and test name.
 * Test directories are placed in <mesosHome>/test_output/<testCase>/<testName>.
 */
void enterTestDirectory(const char* testCase, const char* testName);


/**
 * Macro for running a test in a work directory (using enterTestDirectory).
 * Used in a similar way to gtest's TEST macro (by adding a body in braces).
 */
#define TEST_WITH_WORKDIR(testCase, testName) \
  void runTestBody_##testCase##_##testName(); \
  TEST(testCase, testName) {                  \
    enterTestDirectory(#testCase, #testName); \
    runTestBody_##testCase##_##testName(); \
  } \
  void runTestBody_##testCase##_##testName() /* User code block follows */


/**
 * Macros to get a "default" dummy ExecutorInfo object for testing or
 * create one out of an ExecutorID and string.
 */
#define DEFAULT_EXECUTOR_INFO                                           \
      ({ ExecutorInfo executor;                                         \
        executor.mutable_executor_id()->set_value("default");           \
        executor.set_uri("noexecutor");                                 \
        executor; })


#define CREATE_EXECUTOR_INFO(executorId, uri)                           \
      ({ ExecutorInfo executor;                                         \
        executor.mutable_executor_id()->MergeFrom(executorId);          \
        executor.set_uri(uri);                                          \
        executor; })


#define DEFAULT_EXECUTOR_ID						\
      DEFAULT_EXECUTOR_INFO.executor_id()


/**
 * Definition of a mock Scheduler to be used in tests with gmock.
 */
class MockScheduler : public Scheduler
{
public:
  MOCK_METHOD2(registered, void(SchedulerDriver*, const FrameworkID&));
  MOCK_METHOD2(resourceOffers, void(SchedulerDriver*,
                                    const std::vector<Offer>&));
  MOCK_METHOD2(offerRescinded, void(SchedulerDriver*, const OfferID&));
  MOCK_METHOD2(statusUpdate, void(SchedulerDriver*, const TaskStatus&));
  MOCK_METHOD4(frameworkMessage, void(SchedulerDriver*,
                                      const SlaveID&,
                                      const ExecutorID&,
                                      const std::string&));
  MOCK_METHOD2(slaveLost, void(SchedulerDriver*, const SlaveID&));
  MOCK_METHOD3(error, void(SchedulerDriver*, int, const std::string&));
  MOCK_METHOD0(allocatesMin, bool());

  MockScheduler() {
    ON_CALL(*this, allocatesMin())
      .WillByDefault(testing::Return(false));
  }
};


/**
 * Definition of a mock Executor to be used in tests with gmock.
 */
class MockExecutor : public Executor
{
public:
  MOCK_METHOD2(init, void(ExecutorDriver*, const ExecutorArgs&));
  MOCK_METHOD2(launchTask, void(ExecutorDriver*, const TaskDescription&));
  MOCK_METHOD2(killTask, void(ExecutorDriver*, const TaskID&));
  MOCK_METHOD2(frameworkMessage, void(ExecutorDriver*, const std::string&));
  MOCK_METHOD1(shutdown, void(ExecutorDriver*));
  MOCK_METHOD3(error, void(ExecutorDriver*, int, const std::string&));
};


class MockAllocator : public master::Allocator
{
public:
  MOCK_METHOD1(initialize, void(master::Master*));
  MOCK_METHOD1(frameworkAdded, void(master::Framework*));
  MOCK_METHOD1(frameworkRemoved, void(master::Framework*));
  MOCK_METHOD1(slaveAdded, void(master::Slave*));
  MOCK_METHOD1(slaveRemoved, void(master::Slave*));
  MOCK_METHOD2(resourcesRequested, void(const FrameworkID&,
                                        const std::vector<ResourceRequest>&));
  MOCK_METHOD3(resourcesUnused, void(const FrameworkID&,
                                     const SlaveID&,
                                     const ResourceHints&));
  MOCK_METHOD3(resourcesRecovered, void(const FrameworkID&,
                                        const SlaveID&,
                                        const ResourceHints&));
  MOCK_METHOD1(offersRevived, void(master::Framework*));
  MOCK_METHOD0(timerTick, void());

  MOCK_METHOD1(taskAdded, void(Task*));
  MOCK_METHOD1(taskRemoved, void(Task*));
  MOCK_METHOD3(executorAdded, void(const FrameworkID&, const SlaveID&,
                                   const ExecutorInfo&));
  MOCK_METHOD3(executorRemoved, void(const FrameworkID&, const SlaveID&,
                                     const ExecutorInfo&));
};


/**
 * Definition of a mock Filter so that messages can act as triggers.
 */
class MockFilter : public process::Filter
{
public:
  MockFilter()
  {
    EXPECT_CALL(*this, filter(testing::A<const process::MessageEvent&>()))
      .WillRepeatedly(testing::Return(false));
    EXPECT_CALL(*this, filter(testing::A<const process::DispatchEvent&>()))
      .WillRepeatedly(testing::Return(false));
    EXPECT_CALL(*this, filter(testing::A<const process::HttpEvent&>()))
      .WillRepeatedly(testing::Return(false));
    EXPECT_CALL(*this, filter(testing::A<const process::ExitedEvent&>()))
      .WillRepeatedly(testing::Return(false));
  }

  MOCK_METHOD1(filter, bool(const process::MessageEvent&));
  MOCK_METHOD1(filter, bool(const process::DispatchEvent&));
  MOCK_METHOD1(filter, bool(const process::HttpEvent&));
  MOCK_METHOD1(filter, bool(const process::ExitedEvent&));
};


/**
 * A message can be matched against in conjunction with the MockFilter
 * (see above) to perform specific actions based for messages.
 */
MATCHER_P3(MsgMatcher, name, from, to, "")
{
  const process::MessageEvent& event = ::std::tr1::get<0>(arg);
  return (testing::Matcher<std::string>(name).Matches(event.message->name) &&
          testing::Matcher<process::UPID>(from).Matches(event.message->from) &&
          testing::Matcher<process::UPID>(to).Matches(event.message->to));
}


/**
 * This macro provides some syntactic sugar for matching messages
 * using the message matcher (see above) as well as the MockFilter
 * (see above). We should also add EXPECT_DISPATCH, EXPECT_HTTP, etc.
 */
#define EXPECT_MESSAGE(mockFilter, name, from, to)              \
  EXPECT_CALL(mockFilter, filter(testing::A<const process::MessageEvent&>())) \
    .With(MsgMatcher(name, from, to))


ACTION_TEMPLATE(SaveArgField,
                HAS_1_TEMPLATE_PARAMS(int, k),
                AND_2_VALUE_PARAMS(field, pointer))
{
  *pointer = *(::std::tr1::get<k>(args).*field);
}


/**
 * A trigger is an object that can be used to effectively block a test
 * from proceeding until some event has occured. A trigger can get set
 * using a gmock action (see below) and you can wait for a trigger to
 * occur using the WAIT_UNTIL macro below.
 */
struct trigger
{
  trigger() : value(false) {}
  bool value;
};


/**
 * Definition of the Trigger action to be used with gmock.
 */
ACTION_P(Trigger, trigger) { trigger->value = true; }


/**
 * Definition of the SendStatusUpdate action to be used with gmock.
 */
ACTION_P(SendStatusUpdate, state)
{
  TaskStatus status;
  status.mutable_task_id()->MergeFrom(arg1.task_id());
  status.set_state(state);
  arg0->sendStatusUpdate(status);
}

/**
 * Definition of the SendStatusUpdate action where the second arg is the
 * TaskID instead of a TaskDescription.
 */
ACTION_P(SendStatusUpdateForId, state) {
  TaskStatus status;
  status.mutable_task_id()->MergeFrom(arg1);
  status.set_state(state);
  arg0->sendStatusUpdate(status);
}

/**
 * This macro can be used to wait until some trigger has
 * occured. Currently, a test will wait no longer than approxiamtely 2
 * seconds (10 us * 200000). At some point we may add a mechanism to
 * specify how long to try and wait.
 */
#define WAIT_UNTIL(trigger)                                             \
  do {                                                                  \
    int sleeps = 0;                                                     \
    do {                                                                \
      __sync_synchronize();                                             \
      if ((trigger).value)                                              \
        break;                                                          \
      usleep(10);                                                       \
      if (sleeps++ >= 200000) {                                         \
        FAIL() << "Waited too long for trigger!";                       \
        ::exit(-1); /* TODO(benh): Figure out how not to exit! */       \
        break;                                                          \
      }                                                                 \
    } while (true);                                                     \
  } while (false)


class TestingIsolationModule : public slave::IsolationModule
{
public:
  TestingIsolationModule(const std::map<ExecutorID, Executor*>& _executors)
    : executors(_executors)
  {
    EXPECT_CALL(*this, resourcesChanged(testing::_, testing::_, testing::_))
      .Times(testing::AnyNumber())
      .WillRepeatedly(testing::Invoke(this, &TestingIsolationModule::saveResources));
  }

  void saveResources(const FrameworkID& frameworkId,
                     const ExecutorID& executorId,
                     const ResourceHints& resources) {
    lastResources[executorId] = resources;
  }

  virtual ~TestingIsolationModule() {}

  virtual void initialize(const Configuration& conf,
                          bool local,
                          const process::PID<slave::Slave>& _slave)
  {
    slave = _slave;
  }

  virtual void launchExecutor(const FrameworkID& frameworkId,
                              const FrameworkInfo& frameworkInfo,
                              const ExecutorInfo& executorInfo,
                              const std::string& directory,
                              const ResourceHints& resources)
  {
    lastResources[executorInfo.executor_id()] = resources;
    if (executors.count(executorInfo.executor_id()) > 0) {
      Executor* executor = executors[executorInfo.executor_id()];
      MesosExecutorDriver* driver = new MesosExecutorDriver(executor);
      drivers[executorInfo.executor_id()] = driver;

      directories[executorInfo.executor_id()] = directory;

      utils::os::setenv("MESOS_LOCAL", "1");
      utils::os::setenv("MESOS_DIRECTORY", directory);
      utils::os::setenv("MESOS_SLAVE_PID", slave);
      utils::os::setenv("MESOS_FRAMEWORK_ID", frameworkId.value());
      utils::os::setenv("MESOS_EXECUTOR_ID", executorInfo.executor_id().value());

      driver->start();

      utils::os::unsetenv("MESOS_LOCAL");
      utils::os::unsetenv("MESOS_DIRECTORY");
      utils::os::unsetenv("MESOS_SLAVE_PID");
      utils::os::unsetenv("MESOS_FRAMEWORK_ID");
      utils::os::unsetenv("MESOS_EXECUTOR_ID");
    } else {
      FAIL() << "Cannot launch executor";
    }
  }

  virtual void killExecutor(const FrameworkID& frameworkId,
                            const ExecutorID& executorId)
  {
    if (drivers.count(executorId) > 0) {
      MesosExecutorDriver* driver = drivers[executorId];
      driver->stop();
      driver->join();
      delete driver;
      drivers.erase(executorId);
    } else {
      FAIL() << "Cannot kill executor";
    }
  }

  // Mocked so tests can check that the resources reflect all started tasks.
  MOCK_METHOD3(resourcesChanged, void(const FrameworkID&,
                                      const ExecutorID&,
                                      const ResourceHints&));

  std::map<ExecutorID, std::string> directories;

  std::map<ExecutorID, ResourceHints> lastResources;

private:
  std::map<ExecutorID, Executor*> executors;
  std::map<ExecutorID, MesosExecutorDriver*> drivers;
  process::PID<slave::Slave> slave;
};

<<<<<<< HEAD
template <class T>
bool expectAndStoreHelper(T* protobuf, const process::Message* message,
                          trigger* trigger) {
  LOG(INFO) << "store into " << protobuf->GetTypeName();
  protobuf->Clear();
  protobuf->ParseFromString(message->body);
  trigger->value = true;
  return true;
}

class FakeProtobufProcess
    : public ProtobufProcess<FakeProtobufProcess> {
 public:
  FakeProtobufProcess() {}

  void setFilter(MockFilter* newFilter) {
    filter = newFilter;
  }

  void operator()() {
    std::string what = serve();
    EXPECT_EQ(what, process::TERMINATE);
  }

  template <class T>
  void expect(process::UPID from = process::UPID(), int times = 1) {
    using testing::Eq;
    T m;
    EXPECT_MSG(*filter, Eq(m.GetTypeName()), match(from), Eq(self())).
      Times(times).
      WillRepeatedly(testing::Return(true));
  }

  template <class T>
  void expectMany() {
    using testing::Eq;
    T m;
    EXPECT_MSG(*filter, Eq(m.GetTypeName()), testing::_, Eq(self())).
      WillRepeatedly(testing::Return(true));
  }

  template <class T>
  void expectAndStore(process::UPID from, T* destination, trigger* done) {
    using testing::Eq;
    using testing::Invoke;
    EXPECT_MSG(*filter, Eq(destination->GetTypeName()), match(from),
                        Eq(self())).
      WillOnce(Invoke(std::tr1::bind(&expectAndStoreHelper<T>, destination,
                                     std::tr1::placeholders::_1, done)));
  }

  template <class T>
  void expectAndWait(process::UPID from, trigger* done, int times = 1) {
    using testing::Eq;
    using testing::DoAll;
    using testing::Return;
    T dummy;
    if (times > 1) {
      EXPECT_MSG(*filter, Eq(dummy.GetTypeName()), match(from), Eq(self())).
        WillRepeatedly(Return(true)).
        Times(times - 1);
    }
    if (times > 0) {
      EXPECT_MSG(*filter, Eq(dummy.GetTypeName()), match(from), Eq(self())).
        WillOnce(DoAll(Trigger(done), Return(true)));
    } else {
      done->value = true;
    }
  }

  using ProtobufProcess<FakeProtobufProcess>::send;

private:
  testing::Matcher<process::UPID> match(process::UPID pid) {
    if (pid) {
     return testing::Eq(pid);
    } else {
     return testing::_;
    }
  }

protected:
  bool expectAndStorePending;
  trigger expectAndStoreComplete;
  process::Message expectAndStoreMessage;
  google::protobuf::Message* expectAndStoreDestination;
  MockFilter* filter;
};

}}} // namespace mesos { namespace internal { namespace test {

=======
} // namespace test {
} // namespace internal {
} // namespace mesos {
>>>>>>> 53d86e77

#endif // __TESTING_UTILS_HPP__<|MERGE_RESOLUTION|>--- conflicted
+++ resolved
@@ -382,13 +382,13 @@
   process::PID<slave::Slave> slave;
 };
 
-<<<<<<< HEAD
 template <class T>
-bool expectAndStoreHelper(T* protobuf, const process::Message* message,
+bool expectAndStoreHelper(T* protobuf,
+                          const process::MessageEvent& messageEvent,
                           trigger* trigger) {
   LOG(INFO) << "store into " << protobuf->GetTypeName();
   protobuf->Clear();
-  protobuf->ParseFromString(message->body);
+  protobuf->ParseFromString(messageEvent.message->body);
   trigger->value = true;
   return true;
 }
@@ -402,16 +402,11 @@
     filter = newFilter;
   }
 
-  void operator()() {
-    std::string what = serve();
-    EXPECT_EQ(what, process::TERMINATE);
-  }
-
   template <class T>
   void expect(process::UPID from = process::UPID(), int times = 1) {
     using testing::Eq;
     T m;
-    EXPECT_MSG(*filter, Eq(m.GetTypeName()), match(from), Eq(self())).
+    EXPECT_MESSAGE(*filter, Eq(m.GetTypeName()), match(from), Eq(self())).
       Times(times).
       WillRepeatedly(testing::Return(true));
   }
@@ -420,7 +415,7 @@
   void expectMany() {
     using testing::Eq;
     T m;
-    EXPECT_MSG(*filter, Eq(m.GetTypeName()), testing::_, Eq(self())).
+    EXPECT_MESSAGE(*filter, Eq(m.GetTypeName()), testing::_, Eq(self())).
       WillRepeatedly(testing::Return(true));
   }
 
@@ -428,7 +423,7 @@
   void expectAndStore(process::UPID from, T* destination, trigger* done) {
     using testing::Eq;
     using testing::Invoke;
-    EXPECT_MSG(*filter, Eq(destination->GetTypeName()), match(from),
+    EXPECT_MESSAGE(*filter, Eq(destination->GetTypeName()), match(from),
                         Eq(self())).
       WillOnce(Invoke(std::tr1::bind(&expectAndStoreHelper<T>, destination,
                                      std::tr1::placeholders::_1, done)));
@@ -441,12 +436,12 @@
     using testing::Return;
     T dummy;
     if (times > 1) {
-      EXPECT_MSG(*filter, Eq(dummy.GetTypeName()), match(from), Eq(self())).
+      EXPECT_MESSAGE(*filter, Eq(dummy.GetTypeName()), match(from), Eq(self())).
         WillRepeatedly(Return(true)).
         Times(times - 1);
     }
     if (times > 0) {
-      EXPECT_MSG(*filter, Eq(dummy.GetTypeName()), match(from), Eq(self())).
+      EXPECT_MESSAGE(*filter, Eq(dummy.GetTypeName()), match(from), Eq(self())).
         WillOnce(DoAll(Trigger(done), Return(true)));
     } else {
       done->value = true;
@@ -472,12 +467,8 @@
   MockFilter* filter;
 };
 
-}}} // namespace mesos { namespace internal { namespace test {
-
-=======
 } // namespace test {
 } // namespace internal {
 } // namespace mesos {
->>>>>>> 53d86e77
 
 #endif // __TESTING_UTILS_HPP__