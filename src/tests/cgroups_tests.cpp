--- conflicted
+++ resolved
@@ -23,11 +23,6 @@
 
 #include <sys/types.h>
 #include <sys/wait.h>
-<<<<<<< HEAD
-
-#include <glog/logging.h>
-=======
->>>>>>> 75bf5285
 
 #include <gmock/gmock.h>
 
@@ -411,29 +406,13 @@
                                                 stringify(limit));
   ASSERT_TRUE(writeResult.isSome());
 
-<<<<<<< HEAD
-  // Start listen on oom events for "/prof" cgroup.
-=======
   // Listen on oom events for "/prof" cgroup.
->>>>>>> 75bf5285
   Future<uint64_t> future =
     cgroups::listenEvent(hierarchy,
                          "/prof",
                          "memory.oom_control");
   ASSERT_FALSE(future.isFailed());
 
-<<<<<<< HEAD
-=======
-  // Test the cancellation.
-  future.discard();
-
-  // Test the normal operation below.
-  future = cgroups::listenEvent(hierarchy,
-                                "/prof",
-                                "memory.oom_control");
-  ASSERT_FALSE(future.isFailed());
-
->>>>>>> 75bf5285
   pid_t pid = ::fork();
   ASSERT_NE(-1, pid);
 
@@ -455,13 +434,9 @@
     Try<bool> assignResult = cgroups::assignTask(hierarchy,
                                                  "/prof",
                                                  ::getpid());
-<<<<<<< HEAD
-    assert(assignResult.isSome()); // Exit the process if not true.
-=======
     if (assignResult.isError()) {
       FAIL() << "Failed to assign cgroup: " << assignResult.error();
     }
->>>>>>> 75bf5285
 
     // Blow up the memory.
     size_t limit = 1024 * 1024 * 512;
@@ -472,47 +447,22 @@
     }
 
     // Should not reach here.
-<<<<<<< HEAD
-    LOG(FATAL) << "OOM does not happen!";
-=======
     FAIL() << "OOM does not happen!";
->>>>>>> 75bf5285
   }
 }
 
 
 TEST_F(CgroupsTest, ROOT_CGROUPS_Freezer)
 {
-<<<<<<< HEAD
-=======
   int pipes[2];
   int dummy;
   ASSERT_NE(-1, ::pipe(pipes));
 
->>>>>>> 75bf5285
   pid_t pid = ::fork();
   ASSERT_NE(-1, pid);
 
   if (pid) {
     // In parent process.
-<<<<<<< HEAD
-    ::sleep(2); // Enough for the child to start up.
-
-    // Freeze the "/prof" cgroup.
-    Future<std::string> freeze = cgroups::freezeCgroup(hierarchy, "/prof");
-    freeze.await(1.0);
-    EXPECT_TRUE(freeze.isReady());
-    EXPECT_EQ("FROZEN", freeze.get());
-
-    // Thaw the "/prof" cgroup.
-    Future<std::string> thaw = cgroups::thawCgroup(hierarchy, "/prof");
-    thaw.await(1.0);
-    EXPECT_TRUE(thaw.isReady());
-    EXPECT_EQ("THAWED", thaw.get());
-
-    // Kill the child process.
-    EXPECT_NE(-1, ::kill(pid, SIGKILL));
-=======
     ::close(pipes[1]);
 
     // Wait until child has assigned the cgroup.
@@ -533,30 +483,18 @@
 
     // Kill the child process.
     ASSERT_NE(-1, ::kill(pid, SIGKILL));
->>>>>>> 75bf5285
 
     // Wait for the child process.
     int status;
     EXPECT_NE(-1, ::waitpid((pid_t) -1, &status, 0));
   } else {
     // In child process.
-<<<<<<< HEAD
-=======
     close(pipes[0]);
 
->>>>>>> 75bf5285
     // Put self into the "/prof" cgroup.
     Try<bool> assign = cgroups::assignTask(hierarchy,
                                            "/prof",
                                            ::getpid());
-<<<<<<< HEAD
-
-    for (int i = 0; i < 5; i++) {
-      ::sleep(1);
-    }
-
-    ::exit(0);
-=======
     if (assign.isError()) {
       FAIL() << "Failed to assign cgroup: " << assign.error();
     }
@@ -572,28 +510,21 @@
 
     // Should not reach here.
     FAIL() << "Reach an unreachable statement!";
->>>>>>> 75bf5285
   }
 }
 
 
 TEST_F(CgroupsTest, ROOT_CGROUPS_KillTasks)
 {
-<<<<<<< HEAD
-=======
   int pipes[2];
   int dummy;
   ASSERT_NE(-1, ::pipe(pipes));
 
->>>>>>> 75bf5285
   pid_t pid = ::fork();
   ASSERT_NE(-1, pid);
 
   if (pid) {
     // In parent process.
-<<<<<<< HEAD
-    ::sleep(2);
-=======
     ::close(pipes[1]);
 
     // Wait until all children have assigned the cgroup.
@@ -602,7 +533,6 @@
     ASSERT_NE(-1, ::read(pipes[0], &dummy, sizeof(dummy)));
     ASSERT_NE(-1, ::read(pipes[0], &dummy, sizeof(dummy)));
     ::close(pipes[0]);
->>>>>>> 75bf5285
 
     Future<bool> future = cgroups::killTasks(hierarchy, "/prof");
     future.await(5.0);
@@ -619,18 +549,6 @@
     // Put self into "/prof" cgroup.
     Try<bool> assign = cgroups::assignTask(hierarchy, "/prof", ::getpid());
     if (assign.isError()) {
-<<<<<<< HEAD
-      LOG(ERROR) << assign.error();
-    }
-
-    // Wait kill signal from parent.
-    while (true) {
-      sleep(1);
-    }
-
-    // Should not reach here.
-    LOG(FATAL) << "Reached an unreachable statement";
-=======
       FAIL() << "Failed to assign cgroup: " << assign.error();
     }
 
@@ -646,7 +564,6 @@
 
     // Should not reach here.
     FAIL() << "Reach an unreachable statement!";
->>>>>>> 75bf5285
   }
 }
 
@@ -658,21 +575,15 @@
   ASSERT_TRUE(future.isReady());
   EXPECT_TRUE(future.get());
 
-<<<<<<< HEAD
-=======
   int pipes[2];
   int dummy;
   ASSERT_NE(-1, ::pipe(pipes));
 
->>>>>>> 75bf5285
   pid_t pid = ::fork();
   ASSERT_NE(-1, pid);
 
   if (pid) {
     // In parent process.
-<<<<<<< HEAD
-    ::sleep(2);
-=======
     ::close(pipes[1]);
 
     // Wait until all children have assigned the cgroup.
@@ -681,7 +592,6 @@
     ASSERT_NE(-1, ::read(pipes[0], &dummy, sizeof(dummy)));
     ASSERT_NE(-1, ::read(pipes[0], &dummy, sizeof(dummy)));
     ::close(pipes[0]);
->>>>>>> 75bf5285
 
     Future<bool> future = cgroups::destroyCgroup(hierarchy, "/");
     future.await(5.0);
@@ -692,29 +602,14 @@
     EXPECT_NE(-1, ::waitpid((pid_t) -1, &status, 0));
   } else {
     // In child process.
-<<<<<<< HEAD
-=======
     // We create 4 child processes here using two forks to test the case in
     // which there are multiple active processes in the given cgroup.
->>>>>>> 75bf5285
     ::fork();
     ::fork();
 
     // Put self into "/prof" cgroup.
     Try<bool> assign = cgroups::assignTask(hierarchy, "/prof", ::getpid());
     if (assign.isError()) {
-<<<<<<< HEAD
-      LOG(ERROR) << assign.error();
-    }
-
-    // Wait kill signal from parent.
-    while (true) {
-      sleep(1);
-    }
-
-    // Should not reach here.
-    LOG(FATAL) << "Reached an unreachable statement";
-=======
       FAIL() << "Failed to assign cgroup: " << assign.error();
     }
 
@@ -730,6 +625,5 @@
 
     // Should not reach here.
     FAIL() << "Reach an unreachable statement!";
->>>>>>> 75bf5285
   }
 }