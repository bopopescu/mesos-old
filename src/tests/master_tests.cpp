/**
 * Licensed to the Apache Software Foundation (ASF) under one
 * or more contributor license agreements.  See the NOTICE file
 * distributed with this work for additional information
 * regarding copyright ownership.  The ASF licenses this file
 * to you under the Apache License, Version 2.0 (the
 * "License"); you may not use this file except in compliance
 * with the License.  You may obtain a copy of the License at
 *
 *     http://www.apache.org/licenses/LICENSE-2.0
 *
 * Unless required by applicable law or agreed to in writing, software
 * distributed under the License is distributed on an "AS IS" BASIS,
 * WITHOUT WARRANTIES OR CONDITIONS OF ANY KIND, either express or implied.
 * See the License for the specific language governing permissions and
 * limitations under the License.
 */

#include <unistd.h>
#include <gmock/gmock.h>

#include <boost/smart_ptr/scoped_ptr.hpp>

#include <mesos/executor.hpp>
#include <mesos/scheduler.hpp>

#include "detector/detector.hpp"

#include "local/local.hpp"

#include "master/dominant_share_allocator.hpp"
#include "master/frameworks_manager.hpp"
#include "master/master.hpp"

#include <process/dispatch.hpp>
#include <process/future.hpp>

#include "slave/slave.hpp"

#include "tests/utils.hpp"

using namespace mesos;
using namespace mesos::internal;
using namespace mesos::internal::test;

using mesos::internal::master::FrameworksManager;
using mesos::internal::master::FrameworksStorage;

using mesos::internal::master::Master;
<<<<<<< HEAD
using mesos::internal::master::SimpleAllocator;
using mesos::internal::master::Allocator;
=======
using mesos::internal::master::DominantShareAllocator;
>>>>>>> 42951149

using mesos::internal::slave::Slave;

using boost::scoped_ptr;

using process::PID;
using process::Clock;
using process::Future;
using process::PID;

using std::string;
using std::map;
using std::vector;

using testing::_;
using testing::AtMost;
using testing::DoAll;
using testing::Eq;
using testing::Return;
using testing::SaveArg;

// Master and Slave together test cases.

<<<<<<< HEAD
MATCHER_P(UpdateForTaskId, id, "") {
  return testing::Matcher<std::string>(id).Matches(arg.task_id().value());
}
=======
TEST(MasterTest, TaskRunning)
{
  ASSERT_TRUE(GTEST_IS_THREADSAFE);

  DominantShareAllocator a;
  Master m(&a);
  PID<Master> master = process::spawn(&m);

  MockExecutor exec;

  trigger shutdownCall;

  EXPECT_CALL(exec, registered(_, _, _, _))
    .Times(1);
>>>>>>> 42951149


class MasterSlaveTest : public testing::Test {
protected:
  MasterSlaveTest() {
    useMockAllocator = false;
  }

  void setupExecutors() {
    EXPECT_CALL(exec, registered(_, _, _, _))
      .Times(AtMost(1))
      .WillOnce(SaveArg<0>(&execDriver));

    EXPECT_CALL(exec, shutdown(_))
      .Times(AtMost(1))
      .WillOnce(Trigger(&shutdownCall));

    map<ExecutorID, Executor*> execs;
    execs[DEFAULT_EXECUTOR_ID] = &exec;

    isolationModule.reset(new TestingIsolationModule(execs));
  }

  void startMasterAndSlave() {
    trigger gotSlave;
    ASSERT_TRUE(GTEST_IS_THREADSAFE);
    Allocator* allocPtr = &allocator;
    if (useMockAllocator) {
      allocPtr = &mockAllocator;
    }
    m.reset(new Master(allocPtr));
    master = process::spawn(m.get());
    Resources resources = Resources::parse("cpus:2;mem:1024");

    if (!isolationModule.get()) {
      setupExecutors();
    } else {
      shutdownCall.value = 1;
    }

    if (useMockAllocator) {
      EXPECT_CALL(mockAllocator, slaveAdded(_)).
        WillOnce(Trigger(&gotSlave));
    }

    s.reset(new Slave(resources, true, isolationModule.get()));
    slave = process::spawn(s.get());

    detector.reset(new BasicMasterDetector(master, slave, true));

    FrameworkInfo info;
    info.set_name("");

    schedDriver.reset(new MesosSchedulerDriver(&sched, info,
                                               master));

    if (useMockAllocator) {
      WAIT_UNTIL(gotSlave);
    }
  }

  void dispatchMakeOffer() {
    hashmap<master::Slave*, ResourceHints> offers;
    foreach (master::Slave* slave, m->getActiveSlaves()) {
      offers[slave] = ResourceHints(slave->info.resources(),
                                    slave->info.resources());
    }
    CHECK_NE(0, offers.size());
    process::dispatch(master, &Master::makeOffers,
        m->getActiveFrameworks()[0], offers);
  }

  void getOffers(vector<Offer>* offers) {
    trigger resourceOfferCall;

    EXPECT_CALL(sched, registered(schedDriver.get(),_,_))
      .WillOnce(SaveArg<1>(&frameworkId));

    EXPECT_CALL(sched, resourceOffers(schedDriver.get(), _))
      .WillOnce(DoAll(SaveArg<1>(offers),
                      Trigger(&resourceOfferCall)))
      .WillRepeatedly(Return());

    if (useMockAllocator) {
      Offer fullOffer;
      EXPECT_CALL(mockAllocator, frameworkAdded(_)).
        WillOnce(testing::InvokeWithoutArgs(this,
              &MasterSlaveTest::dispatchMakeOffer));
    }

    schedDriver->start();

    WAIT_UNTIL(resourceOfferCall);

    ASSERT_NE(0, offers->size());
  }

  void getMoreOffers(vector<Offer>* offers, trigger* gotOffers)
  {
    EXPECT_CALL(sched, resourceOffers(schedDriver.get(), _))
      .WillOnce(DoAll(SaveArg<1>(offers),
                      Trigger(gotOffers)));
  }

  void launchTaskForOffer(const Offer& offer, const std::string& taskId,
                          TaskState expectState = TASK_RUNNING)
  {
    vector<std::string> taskIds;
    taskIds.push_back(taskId);
    launchTasksForOffer(offer, taskIds, offer.resources(), expectState);
  }

  void launchTasksForOffer(const Offer& offer,
                           const vector<std::string>& taskIds,
                           const Resources& perTaskResources,
                           TaskState expectState = TASK_RUNNING)
  {
    vector<trigger> statusUpdateCalls;
    statusUpdateCalls.resize(taskIds.size());
    vector<TaskStatus> statuses;
    statuses.resize(taskIds.size());

    vector<TaskInfo> tasks;

    if (expectState != TASK_LOST) {
      EXPECT_CALL(exec, launchTask(_, _))
        .Times(taskIds.size())
        .WillRepeatedly(SendStatusUpdate(expectState));
    } else {
      shutdownCall.value = 1;
    }
    for (int i = 0; i < taskIds.size(); ++i) {
      const std::string& taskId = taskIds[i];

      TaskInfo task;
      task.set_name("");
      task.mutable_task_id()->set_value(taskId);
      task.mutable_slave_id()->MergeFrom(offer.slave_id());
      task.mutable_resources()->MergeFrom(perTaskResources);
      task.mutable_executor()->MergeFrom(DEFAULT_EXECUTOR_INFO);
      tasks.push_back(task);

      EXPECT_CALL(sched, statusUpdate(schedDriver.get(),
                                      UpdateForTaskId(taskId)))
        .WillOnce(DoAll(SaveArg<1>(&statuses[i]),
                        Trigger(&statusUpdateCalls[i])));
    }

    schedDriver->launchTasks(offer.id(), tasks);

    for (int i = 0; i < statusUpdateCalls.size(); ++i) {
      WAIT_UNTIL(statusUpdateCalls[i]);
      EXPECT_EQ(expectState, statuses[i].state()) << statuses[i].DebugString();
    }

    if (expectState == TASK_RUNNING) {
      ASSERT_TRUE(execDriver);
    }
  }

  void stopScheduler() {
    trigger gotFrameworkRemoved;
    if (useMockAllocator) {
      EXPECT_CALL(mockAllocator, frameworkRemoved(_)).
        WillOnce(Trigger(&gotFrameworkRemoved));
    }
    schedDriver->stop();
    schedDriver->join();
    WAIT_UNTIL(shutdownCall); // To ensure can deallocate MockExecutor.
    if (useMockAllocator) {
      WAIT_UNTIL(gotFrameworkRemoved);
    }
  }

  void stopMasterAndSlave(bool shutdownAllocator = true)
  {
    if (useMockAllocator) {
      EXPECT_CALL(mockAllocator, slaveRemoved(_)).Times(1);
    }
    LOG(INFO) << "Asking slave to terminate";

    process::terminate(slave);
    process::wait(slave);

    s.reset(0);

    LOG(INFO) << "Asking master to terminate";

    process::terminate(master);
    process::wait(master);

    m.reset(0);
  }

  trigger shutdownCall;
  SimpleAllocator allocator;
  MockAllocator mockAllocator;
  bool useMockAllocator;
  scoped_ptr<Master> m;
  PID<Master> master;
  MockExecutor exec;
  ExecutorDriver* execDriver;
  scoped_ptr<TestingIsolationModule> isolationModule;
  scoped_ptr<Slave> s;
  PID<Slave> slave;
  scoped_ptr<BasicMasterDetector> detector;
  MockScheduler sched;
  FrameworkID frameworkId;
  scoped_ptr<MesosSchedulerDriver> schedDriver;
};

TEST_F(MasterSlaveTest, TaskRunning)
{
  startMasterAndSlave();
  vector<Offer> offers;
  getOffers(&offers);
  launchTaskForOffer(offers[0], "testTaskId");
  stopScheduler();
  stopMasterAndSlave();
}

TEST_F(MasterSlaveTest, AllocateMinimumIfMarked)
{
<<<<<<< HEAD
  useMockAllocator = true;
  EXPECT_CALL(sched, allocatesMin()).
    WillRepeatedly(testing::Return(true));
  startMasterAndSlave();
  vector<Offer> offers;
  getOffers(&offers);
  launchTaskForOffer(offers[0], "testTaskId");
  stopScheduler();
  stopMasterAndSlave();
  EXPECT_EQ(ResourceHints(Resources::parse(""),
                          Resources::parse("cpus:2;mem:1024")),
      isolationModule->lastResources[DEFAULT_EXECUTOR_ID]);
}
=======
  ASSERT_TRUE(GTEST_IS_THREADSAFE);

  DominantShareAllocator a;
  Master m(&a);
  PID<Master> master = process::spawn(&m);

  MockExecutor exec;
>>>>>>> 42951149

TEST_F(MasterSlaveTest, RejectMinimumMoreThanOffered)
{
  useMockAllocator = true;
  EXPECT_CALL(sched, allocatesMin()).
    WillRepeatedly(testing::Return(true));
  startMasterAndSlave();
  vector<Offer> offers;
  getOffers(&offers);
  offers[0].clear_resources();
  offers[0].mutable_resources()->MergeFrom(
      Resources::parse("cpus:4;mem:4096"));
  launchTaskForOffer(offers[0], "testTaskId", TASK_LOST);
  stopScheduler();
  stopMasterAndSlave(false);
}

TEST_F(MasterSlaveTest, KillTask)
{
  trigger killTaskCall;

  startMasterAndSlave();
  vector<Offer> offers;
  getOffers(&offers);
  launchTaskForOffer(offers[0], "testTaskId");

  EXPECT_CALL(exec, killTask(_, _))
    .WillOnce(Trigger(&killTaskCall));

  TaskID taskId;
  taskId.set_value("testTaskId");

  schedDriver->killTask(taskId);

  WAIT_UNTIL(killTaskCall);

  stopScheduler();
  stopMasterAndSlave();
}

TEST_F(MasterSlaveTest, ClearFilterOnEndTask)
{
  process::Clock::pause();
  vector<std::string> taskIds;
  taskIds.push_back("task0");
  taskIds.push_back("task1");
  taskIds.push_back("task2");

  startMasterAndSlave();

  // Launch 3 tasks.
  vector<Offer> offers;
  getOffers(&offers);
  launchTasksForOffer(offers[0], taskIds,
                      Resources::parse("cpus:0.5;mem:256"));

  // Kill one of them.
  {
    trigger gotMoreOffers;
    trigger killTaskCall;
    EXPECT_CALL(exec, killTask(_, _))
      .WillOnce(DoAll(SendStatusUpdateForId(TASK_KILLED),
                      Trigger(&killTaskCall)));
    TaskID taskId;
    taskId.set_value("task0");
    EXPECT_CALL(sched, statusUpdate(schedDriver.get(),
                                    UpdateForTaskId("task0")));
    getMoreOffers(&offers, &gotMoreOffers);
    schedDriver->killTask(taskId);

    WAIT_UNTIL(killTaskCall);
    WAIT_UNTIL(gotMoreOffers);
  }

  // We should get a new offer; after we get it, don't launch any tasks in it;
  // this should create a filter.
  vector<TaskInfo> empty;
  schedDriver->launchTasks(offers[0].id(), empty);

  // Kill a second task. Dispite the filter, we should get more offers because
  // we have freed up resources.
  {
    trigger gotMoreOffers;
    trigger killTaskCall;
    EXPECT_CALL(exec, killTask(_, _))
      .WillOnce(DoAll(SendStatusUpdateForId(TASK_KILLED),
                      Trigger(&killTaskCall)));
    TaskID taskId;
    taskId.set_value("task1");
    EXPECT_CALL(sched, statusUpdate(schedDriver.get(),
                                    UpdateForTaskId("task1")));
    getMoreOffers(&offers, &gotMoreOffers);
    schedDriver->killTask(taskId);
    WAIT_UNTIL(gotMoreOffers);
  }

  stopScheduler();
  stopMasterAndSlave();
  process::Clock::resume();
}

TEST_F(MasterSlaveTest, FrameworkMessage)
{
<<<<<<< HEAD
  startMasterAndSlave();
  vector<Offer> offers;
  getOffers(&offers);
  launchTaskForOffer(offers[0], "testTaskId");
=======
  ASSERT_TRUE(GTEST_IS_THREADSAFE);

  DominantShareAllocator a;
  Master m(&a);
  PID<Master> master = process::spawn(&m);

  MockExecutor exec;
>>>>>>> 42951149

  string execData;

  trigger execFrameworkMessageCall;

  EXPECT_CALL(exec, frameworkMessage(_, _))
    .WillOnce(DoAll(SaveArg<1>(&execData),
                    Trigger(&execFrameworkMessageCall)));

  trigger schedFrameworkMessageCall;

  string hello = "hello";

  schedDriver->sendFrameworkMessage(DEFAULT_EXECUTOR_ID,
                                    offers[0].slave_id(),
				    hello);

  WAIT_UNTIL(execFrameworkMessageCall);

  EXPECT_EQ(hello, execData);

  string reply = "reply";

  string schedData;

  EXPECT_CALL(sched, frameworkMessage(schedDriver.get(), _, _, _))
    .WillOnce(DoAll(SaveArg<3>(&schedData),
                    Trigger(&schedFrameworkMessageCall)));

  execDriver->sendFrameworkMessage(reply);

  WAIT_UNTIL(schedFrameworkMessageCall);

  EXPECT_EQ(reply, schedData);

  stopScheduler();
  stopMasterAndSlave();
}

TEST_F(MasterSlaveTest, MultipleExecutors)
{
<<<<<<< HEAD
=======
  ASSERT_TRUE(GTEST_IS_THREADSAFE);

  DominantShareAllocator a;
  Master m(&a);
  PID<Master> master = process::spawn(&m);

>>>>>>> 42951149
  MockExecutor exec1;
  TaskInfo exec1Task;
  trigger exec1LaunchTaskCall, exec1ShutdownCall;

  EXPECT_CALL(exec1, registered(_, _, _, _))
    .Times(1);

  EXPECT_CALL(exec1, launchTask(_, _))
    .WillOnce(DoAll(SaveArg<1>(&exec1Task),
                    Trigger(&exec1LaunchTaskCall),
                    SendStatusUpdate(TASK_RUNNING)));

  EXPECT_CALL(exec1, shutdown(_))
    .WillOnce(Trigger(&exec1ShutdownCall));

  MockExecutor exec2;
  TaskInfo exec2Task;
  trigger exec2LaunchTaskCall, exec2ShutdownCall;

  EXPECT_CALL(exec2, registered(_, _, _, _))
    .Times(1);

  EXPECT_CALL(exec2, launchTask(_, _))
    .WillOnce(DoAll(SaveArg<1>(&exec2Task),
                    Trigger(&exec2LaunchTaskCall),
                    SendStatusUpdate(TASK_RUNNING)));

  EXPECT_CALL(exec2, shutdown(_))
    .WillOnce(Trigger(&exec2ShutdownCall));

  ExecutorID executorId1;
  executorId1.set_value("executor-1");

  ExecutorID executorId2;
  executorId2.set_value("executor-2");

  map<ExecutorID, Executor*> execs;
  execs[executorId1] = &exec1;
  execs[executorId2] = &exec2;

  isolationModule.reset(new TestingIsolationModule(execs));

  startMasterAndSlave();
  vector<Offer> offers;
  getOffers(&offers);

  TaskStatus status1, status2;

  trigger resourceOffersCall, statusUpdateCall1, statusUpdateCall2;

  EXPECT_CALL(sched, statusUpdate(schedDriver.get(), _))
    .WillOnce(DoAll(SaveArg<1>(&status1), Trigger(&statusUpdateCall1)))
    .WillOnce(DoAll(SaveArg<1>(&status2), Trigger(&statusUpdateCall2)));


  ExecutorInfo executor1; // Bug in gcc 4.1.*, must assign on next line.
  executor1 = CREATE_EXECUTOR_INFO(executorId1, "exit 1");

  TaskInfo task1;
  task1.set_name("");
  task1.mutable_task_id()->set_value("1");
  task1.mutable_slave_id()->MergeFrom(offers[0].slave_id());
  task1.mutable_resources()->MergeFrom(Resources::parse("cpus:1;mem:512"));
  task1.mutable_executor()->MergeFrom(executor1);

  ExecutorInfo executor2; // Bug in gcc 4.1.*, must assign on next line.
  executor2 = CREATE_EXECUTOR_INFO(executorId2, "exit 1");

  TaskInfo task2;
  task2.set_name("");
  task2.mutable_task_id()->set_value("2");
  task2.mutable_slave_id()->MergeFrom(offers[0].slave_id());
  task2.mutable_resources()->MergeFrom(Resources::parse("cpus:1;mem:512"));
  task2.mutable_executor()->MergeFrom(executor2);

  vector<TaskInfo> tasks;
  tasks.push_back(task1);
  tasks.push_back(task2);

  schedDriver->launchTasks(offers[0].id(), tasks);

  WAIT_UNTIL(statusUpdateCall1);

  EXPECT_EQ(TASK_RUNNING, status1.state());

  WAIT_UNTIL(statusUpdateCall2);

  EXPECT_EQ(TASK_RUNNING, status2.state());

  WAIT_UNTIL(exec1LaunchTaskCall);

  EXPECT_EQ(task1.task_id(), exec1Task.task_id());

  WAIT_UNTIL(exec2LaunchTaskCall);

  EXPECT_EQ(task2.task_id(), exec2Task.task_id());

  stopScheduler();

  WAIT_UNTIL(exec1ShutdownCall);
  WAIT_UNTIL(exec2ShutdownCall);

  stopMasterAndSlave();
}

TEST_F(MasterSlaveTest, AccumulateUsage) {
  useMockAllocator = true;
  startMasterAndSlave();
  OfferID offerId;
  vector<Offer> offers;
  getOffers(&offers);
  launchTaskForOffer(offers[0], "testTaskId");
  UsageMessage usage;
  usage.mutable_slave_id()->MergeFrom(m->getActiveSlaves()[0]->id);
  usage.mutable_framework_id()->MergeFrom(frameworkId);
  usage.mutable_executor_id()->MergeFrom(DEFAULT_EXECUTOR_ID);
  usage.mutable_resources()->MergeFrom(Resources::parse("cpus:1.5;mem:800"));
  usage.set_timestamp(1000.0);
  usage.set_duration(250.0);
  trigger gotUsage;
  EXPECT_CALL(mockAllocator, gotUsage(testing::_)).
    WillOnce(Trigger(&gotUsage));
  process::post(master, usage);
  WAIT_UNTIL(gotUsage);
  EXPECT_EQ(Resources::parse("cpus:1.5;mem:800"),
            m->getActiveSlaves()[0]->resourcesObservedUsed);
  stopScheduler();
  EXPECT_EQ(Resources::parse("cpus:0;mem:0"),
            m->getActiveSlaves()[0]->resourcesObservedUsed);
  stopMasterAndSlave();
}

TEST(MasterTest, MasterInfo)
{
  ASSERT_TRUE(GTEST_IS_THREADSAFE);

  MockFilter filter;
  process::filter(&filter);

  EXPECT_MESSAGE(filter, _, _, _)
    .WillRepeatedly(Return(false));

  DominantShareAllocator a;
  Master m(&a);
  PID<Master> master = process::spawn(&m);

  MockExecutor exec;

  map<ExecutorID, Executor*> execs;
  execs[DEFAULT_EXECUTOR_ID] = &exec;

  TestingIsolationModule isolationModule(execs);

  Resources resources = Resources::parse("cpus:2;mem:1024");

  Slave s(resources, true, &isolationModule);
  PID<Slave> slave = process::spawn(&s);

  BasicMasterDetector detector(master, slave, true);

  MockScheduler sched;
  MesosSchedulerDriver driver(&sched, DEFAULT_FRAMEWORK_INFO, master);

  MasterInfo masterInfo;

  trigger registeredCall;

  EXPECT_CALL(sched, registered(&driver, _, _))
    .WillOnce(DoAll(SaveArg<2>(&masterInfo),
                    Trigger(&registeredCall)));

  EXPECT_CALL(sched, resourceOffers(&driver, _))
    .WillRepeatedly(Return());

  driver.start();

  WAIT_UNTIL(registeredCall);

  EXPECT_EQ(master.port, masterInfo.port());
  EXPECT_EQ(master.ip, masterInfo.ip());

  driver.stop();
  driver.join();

  process::terminate(slave);
  process::wait(slave);

  process::terminate(master);
  process::wait(master);

  process::filter(NULL);
}


TEST(MasterTest, MasterInfoOnReElection)
{
  ASSERT_TRUE(GTEST_IS_THREADSAFE);

  MockFilter filter;
  process::filter(&filter);

  EXPECT_MESSAGE(filter, _, _, _)
    .WillRepeatedly(Return(false));

  DominantShareAllocator a;
  Master m(&a);
  PID<Master> master = process::spawn(&m);

  MockExecutor exec;

  map<ExecutorID, Executor*> execs;
  execs[DEFAULT_EXECUTOR_ID] = &exec;

  TestingIsolationModule isolationModule(execs);

  Resources resources = Resources::parse("cpus:2;mem:1024");

  Slave s(resources, true, &isolationModule);
  PID<Slave> slave = process::spawn(&s);

  BasicMasterDetector detector(master, slave, true);

  MockScheduler sched;
  MesosSchedulerDriver driver(&sched, DEFAULT_FRAMEWORK_INFO, master);

  MasterInfo masterInfo;

  trigger registeredCall, reregisteredCall;

  EXPECT_CALL(sched, registered(&driver, _, _))
    .WillOnce(Trigger(&registeredCall));

  EXPECT_CALL(sched, reregistered(&driver, _))
    .WillOnce(DoAll(SaveArg<1>(&masterInfo),Trigger(&reregisteredCall)));

  EXPECT_CALL(sched, resourceOffers(&driver, _))
    .WillRepeatedly(Return());

  process::Message message;

  EXPECT_MESSAGE(filter, Eq(FrameworkRegisteredMessage().GetTypeName()), _, _)
    .WillOnce(DoAll(SaveArgField<0>(&process::MessageEvent::message, &message),
                    Return(false)));

  driver.start();

  WAIT_UNTIL(registeredCall);

  // Simulate a spurious newMasterDetected event (e.g., due to ZooKeeper
  // expiration) at the scheduler.
  NewMasterDetectedMessage newMasterDetectedMsg;
  newMasterDetectedMsg.set_pid(master);

  process::post(message.to, newMasterDetectedMsg);

  WAIT_UNTIL(reregisteredCall);

  EXPECT_EQ(master.port, masterInfo.port());
  EXPECT_EQ(master.ip, masterInfo.ip());

  driver.stop();
  driver.join();

  process::terminate(slave);
  process::wait(slave);

  process::terminate(master);
  process::wait(master);

  process::filter(NULL);
}


class WhitelistFixture : public ::testing::Test
{
protected:
  WhitelistFixture()
    : path("whitelist.txt")
  {}

  virtual ~WhitelistFixture()
  {
    utils::os::rm(path);
  }

  const string path;
};


TEST_F(WhitelistFixture, WhitelistSlave)
{
  ASSERT_TRUE(GTEST_IS_THREADSAFE);

  MockFilter filter;
  process::filter(&filter);

  EXPECT_MESSAGE(filter, _, _, _)
    .WillRepeatedly(Return(false));

  // Add some hosts to the white list.
  Try<string> hostname = utils::os::hostname();
  ASSERT_TRUE(hostname.isSome());
  string hosts = hostname.get() + "\n" + "dummy-slave";
  CHECK (utils::os::write(path, hosts).isSome()) << "Error writing whitelist";

  DominantShareAllocator a;
  Configuration conf;
  conf.set("whitelist", "file://" + path);
  Master m(&a, conf);
  PID<Master> master = process::spawn(&m);

  trigger slaveRegisteredMsg;

  EXPECT_MESSAGE(filter, Eq(SlaveRegisteredMessage().GetTypeName()), _, _)
    .WillOnce(DoAll(Trigger(&slaveRegisteredMsg), Return(false)));

  MockExecutor exec;

  map<ExecutorID, Executor*> execs;
  execs[DEFAULT_EXECUTOR_ID] = &exec;

  TestingIsolationModule isolationModule(execs);

  Resources resources = Resources::parse("cpus:2;mem:1024");

  Slave s(resources, true, &isolationModule);
  PID<Slave> slave = process::spawn(&s);

  BasicMasterDetector detector(master, slave, true);

  MockScheduler sched;
  MesosSchedulerDriver driver(&sched, DEFAULT_FRAMEWORK_INFO, master);

  MasterInfo masterInfo;

  trigger registeredCall, reregisteredCall;

  EXPECT_CALL(sched, registered(&driver, _, _))
    .WillOnce(Trigger(&registeredCall));

  trigger resourceOffersCall;
  EXPECT_CALL(sched, resourceOffers(&driver, _))
    .WillOnce(Trigger(&resourceOffersCall));

  driver.start();

  WAIT_UNTIL(slaveRegisteredMsg);

  WAIT_UNTIL(resourceOffersCall);

  driver.stop();
  driver.join();

  process::terminate(slave);
  process::wait(slave);

  process::terminate(master);
  process::wait(master);

  process::filter(NULL);
}


// FrameworksManager test cases.

class MockFrameworksStorage : public FrameworksStorage
{
public:
  // We need this typedef because MOCK_METHOD is a macro.
  typedef map<FrameworkID, FrameworkInfo> Map_FrameworkId_FrameworkInfo;

  MOCK_METHOD0(list, Future<Result<Map_FrameworkId_FrameworkInfo> >());
  MOCK_METHOD2(add, Future<Result<bool> >(const FrameworkID&,
                                          const FrameworkInfo&));
  MOCK_METHOD1(remove, Future<Result<bool> >(const FrameworkID&));
};


TEST(MasterTest, MasterLost)
{
  ASSERT_TRUE(GTEST_IS_THREADSAFE);

  MockFilter filter;
  process::filter(&filter);

  EXPECT_MESSAGE(filter, _, _, _)
    .WillRepeatedly(Return(false));

  DominantShareAllocator a;
  Master m(&a);
  PID<Master> master = process::spawn(&m);

  MockExecutor exec;

  map<ExecutorID, Executor*> execs;
  execs[DEFAULT_EXECUTOR_ID] = &exec;

  TestingIsolationModule isolationModule(execs);

  Resources resources = Resources::parse("cpus:2;mem:1024");

  Slave s(resources, true, &isolationModule);
  PID<Slave> slave = process::spawn(&s);

  BasicMasterDetector detector(master, slave, true);

  MockScheduler sched;
  MesosSchedulerDriver driver(&sched, DEFAULT_FRAMEWORK_INFO, master);

  MasterInfo masterInfo;

  trigger registeredCall, disconnectedCall;

  EXPECT_CALL(sched, registered(&driver, _, _))
    .WillOnce(Trigger(&registeredCall));

  EXPECT_CALL(sched, disconnected(&driver))
    .WillOnce(Trigger(&disconnectedCall));

  EXPECT_CALL(sched, resourceOffers(&driver, _))
    .WillRepeatedly(Return());

  process::Message message;

  EXPECT_MESSAGE(filter, Eq(FrameworkRegisteredMessage().GetTypeName()), _, _)
    .WillOnce(DoAll(SaveArgField<0>(&process::MessageEvent::message, &message),
                    Return(false)));

  driver.start();

  WAIT_UNTIL(registeredCall);

  // Simulate a spurious noMasterDetected event at the scheduler.
  NoMasterDetectedMessage noMasterDetectedMsg;
  process::post(message.to, noMasterDetectedMsg);

  WAIT_UNTIL(disconnectedCall);

  driver.stop();
  driver.join();

  process::terminate(slave);
  process::wait(slave);

  process::terminate(master);
  process::wait(master);

  process::filter(NULL);
}

// This fixture sets up expectations on the storage class
// and spawns both storage and frameworks manager.
class FrameworksManagerTestFixture : public ::testing::Test
{
protected:
  virtual void SetUp()
  {
    ASSERT_TRUE(GTEST_IS_THREADSAFE);

    storage = new MockFrameworksStorage();
    process::spawn(storage);

    EXPECT_CALL(*storage, list())
      .WillOnce(Return(Result<map<FrameworkID, FrameworkInfo> >(infos)));

    EXPECT_CALL(*storage, add(_, _))
      .WillRepeatedly(Return(Result<bool>::some(true)));

    EXPECT_CALL(*storage, remove(_))
      .WillRepeatedly(Return(Result<bool>::some(true)));

    manager = new FrameworksManager(storage);
    process::spawn(manager);
  }

  virtual void TearDown()
  {
    process::terminate(manager);
    process::wait(manager);
    delete manager;

    process::terminate(storage);
    process::wait(storage);
    delete storage;
  }

  map<FrameworkID, FrameworkInfo> infos;

  MockFrameworksStorage* storage;
  FrameworksManager* manager;
};


TEST_F(FrameworksManagerTestFixture, AddFramework)
{
  // Test if initially FM returns empty list.
  Future<Result<map<FrameworkID, FrameworkInfo> > > future =
    process::dispatch(manager, &FrameworksManager::list);

  ASSERT_TRUE(future.await(2.0));
  EXPECT_TRUE(future.get().get().empty());

  // Add a dummy framework.
  FrameworkID id;
  id.set_value("id");

  FrameworkInfo info;
  info.set_name("test name");
  info.set_user("test user");

  // Add the framework.
  Future<Result<bool> > future2 =
    process::dispatch(manager, &FrameworksManager::add, id, info);

  ASSERT_TRUE(future2.await(2.0));
  EXPECT_TRUE(future2.get().get());

  // Check if framework manager returns the added framework.
  Future<Result<map<FrameworkID, FrameworkInfo> > > future3 =
    process::dispatch(manager, &FrameworksManager::list);

  ASSERT_TRUE(future3.await(2.0));

  map<FrameworkID, FrameworkInfo> result = future3.get().get();

  ASSERT_EQ(1, result.count(id));
  EXPECT_EQ("test name", result[id].name());
  EXPECT_EQ("test user", result[id].user());

  // Check if the framework exists.
  Future<Result<bool> > future4 =
    process::dispatch(manager, &FrameworksManager::exists, id);

  ASSERT_TRUE(future4.await(2.0));
  EXPECT_TRUE(future4.get().get());
}


TEST_F(FrameworksManagerTestFixture, RemoveFramework)
{
  Clock::pause();

  // Remove a non-existent framework.
  FrameworkID id;
  id.set_value("non-existent framework");

  Future<Result<bool> > future1 =
    process::dispatch(manager, &FrameworksManager::remove, id, seconds(0));

  ASSERT_TRUE(future1.await(2.0));
  EXPECT_TRUE(future1.get().isError());

  // Remove an existing framework.

  // First add a dummy framework.
  FrameworkID id2;
  id2.set_value("id2");

  FrameworkInfo info2;
  info2.set_name("test name");
  info2.set_user("test user");

  // Add the framework.
  Future<Result<bool> > future2 =
    process::dispatch(manager, &FrameworksManager::add, id2, info2);

  ASSERT_TRUE(future2.await(2.0));
  EXPECT_TRUE(future2.get().get());

  // Now remove the added framework.
  Future<Result<bool> > future3 =
    process::dispatch(manager, &FrameworksManager::remove, id2, seconds(1.0));

  Clock::update(Clock::now(manager) + 1.0);

  ASSERT_TRUE(future3.await(2.0));
  EXPECT_TRUE(future2.get().get());

  // Now check if the removed framework exists...it shouldn't.
  Future<Result<bool> > future4 =
    process::dispatch(manager, &FrameworksManager::exists, id2);

  ASSERT_TRUE(future4.await(2.0));
  EXPECT_FALSE(future4.get().get());

  Clock::resume();
}


TEST_F(FrameworksManagerTestFixture, ResurrectFramework)
{
  // Resurrect a non-existent framework.
  FrameworkID id;
  id.set_value("non-existent framework");

  Future<Result<bool> > future1 =
    process::dispatch(manager, &FrameworksManager::resurrect, id);

  ASSERT_TRUE(future1.await(2.0));
  EXPECT_FALSE(future1.get().get());

  // Resurrect an existent framework that is NOT being removed.
  // Add a dummy framework.
  FrameworkID id2;
  id2.set_value("id2");

  FrameworkInfo info2;
  info2.set_name("test name");
  info2.set_user("test user");

  // Add the framework.
  Future<Result<bool> > future2 =
    process::dispatch(manager, &FrameworksManager::add, id2, info2);

  ASSERT_TRUE(future2.await(2.0));
  EXPECT_TRUE(future2.get().get());

  Future<Result<bool> > future3 =
    process::dispatch(manager, &FrameworksManager::resurrect, id2);

  ASSERT_TRUE(future3.await(2.0));
  EXPECT_TRUE(future3.get().get());
}


// TODO(vinod): Using a paused clock in the tests means that
// future.await() may wait forever. This makes debugging hard.
TEST_F(FrameworksManagerTestFixture, ResurrectExpiringFramework)
{
  // This is the crucial test.
  // Resurrect an existing framework that is being removed,is being removed,
  // which should cause the remove to be unsuccessful.

  // Add a dummy framework.
  FrameworkID id;
  id.set_value("id");

  FrameworkInfo info;
  info.set_name("test name");
  info.set_user("test user");

  // Add the framework.
  process::dispatch(manager, &FrameworksManager::add, id, info);

  Clock::pause();

  // Remove after 2 secs.
  Future<Result<bool> > future1 =
    process::dispatch(manager, &FrameworksManager::remove, id, seconds(2.0));

  // Resurrect in the meanwhile.
  Future<Result<bool> > future2 =
    process::dispatch(manager, &FrameworksManager::resurrect, id);

  ASSERT_TRUE(future2.await(2.0));
  EXPECT_TRUE(future2.get().get());

  Clock::update(Clock::now(manager) + 2.0);

  ASSERT_TRUE(future1.await(2.0));
  EXPECT_FALSE(future1.get().get());

  Clock::resume();
}


TEST_F(FrameworksManagerTestFixture, ResurrectInterspersedExpiringFrameworks)
{
  // This is another crucial test.
  // Two remove messages are interspersed with a resurrect.
  // Only the second remove should actually remove the framework.

  // Add a dummy framework.
  FrameworkID id;
  id.set_value("id");

  FrameworkInfo info;
  info.set_name("test name");
  info.set_user("test user");

  // Add the framework.
  process::dispatch(manager, &FrameworksManager::add, id, info);

  Clock::pause();

  Future<Result<bool> > future1 =
    process::dispatch(manager, &FrameworksManager::remove, id, seconds(2.0));

  // Resurrect in the meanwhile.
  Future<Result<bool> > future2 =
    process::dispatch(manager, &FrameworksManager::resurrect, id);

  // Remove again.
  Future<Result<bool> > future3 =
    process::dispatch(manager, &FrameworksManager::remove, id, seconds(1.0));

  ASSERT_TRUE(future2.await(2.0));
  EXPECT_TRUE(future2.get().get());

  Clock::update(Clock::now(manager) + 1.0);

  ASSERT_TRUE(future3.await(2.0));
  EXPECT_TRUE(future3.get().get());

  Clock::update(Clock::now(manager) + 2.0);

  ASSERT_TRUE(future1.await(2.0));
  EXPECT_FALSE(future1.get().get());

  Clock::resume();
}


// Not deriving from fixture...because we want to set specific expectations.
// Specifically we simulate caching failure in FrameworksManager.
TEST(FrameworksManagerTest, CacheFailure)
{
  ASSERT_TRUE(GTEST_IS_THREADSAFE);

  MockFrameworksStorage storage;
  process::spawn(storage);

  Result<map<FrameworkID, FrameworkInfo> > errMsg =
    Result<map<FrameworkID, FrameworkInfo> >::error("Fake Caching Error.");

  EXPECT_CALL(storage, list())
    .Times(2)
    .WillRepeatedly(Return(errMsg));

  EXPECT_CALL(storage, add(_, _))
    .WillOnce(Return(Result<bool>::some(true)));

  EXPECT_CALL(storage, remove(_))
    .Times(0);

  FrameworksManager manager(&storage);
  process::spawn(manager);

  // Test if initially FrameworksManager returns error.
  Future<Result<map<FrameworkID, FrameworkInfo> > > future1 =
    process::dispatch(manager, &FrameworksManager::list);

  ASSERT_TRUE(future1.await(2.0));
  ASSERT_TRUE(future1.get().isError());
  EXPECT_EQ(future1.get().error(), "Error caching framework infos.");

  // Add framework should function normally despite caching failure.
  FrameworkID id;
  id.set_value("id");

  FrameworkInfo info;
  info.set_name("test name");
  info.set_user("test user");

  // Add the framework.
  Future<Result<bool> > future2 =
    process::dispatch(manager, &FrameworksManager::add, id, info);

  ASSERT_TRUE(future2.await(2.0));
  EXPECT_TRUE(future2.get().get());

  // Remove framework should fail due to caching failure.
  Future<Result<bool> > future3 =
    process::dispatch(manager, &FrameworksManager::remove, id, seconds(0));

  ASSERT_TRUE(future3.await(2.0));
  ASSERT_TRUE(future3.get().isError());
  EXPECT_EQ(future3.get().error(), "Error caching framework infos.");

  process::terminate(manager);
  process::wait(manager);

  process::terminate(storage);
  process::wait(storage);
}<|MERGE_RESOLUTION|>--- conflicted
+++ resolved
@@ -47,12 +47,8 @@
 using mesos::internal::master::FrameworksStorage;
 
 using mesos::internal::master::Master;
-<<<<<<< HEAD
-using mesos::internal::master::SimpleAllocator;
+using mesos::internal::master::DominantShareAllocator;
 using mesos::internal::master::Allocator;
-=======
-using mesos::internal::master::DominantShareAllocator;
->>>>>>> 42951149
 
 using mesos::internal::slave::Slave;
 
@@ -76,26 +72,9 @@
 
 // Master and Slave together test cases.
 
-<<<<<<< HEAD
 MATCHER_P(UpdateForTaskId, id, "") {
   return testing::Matcher<std::string>(id).Matches(arg.task_id().value());
 }
-=======
-TEST(MasterTest, TaskRunning)
-{
-  ASSERT_TRUE(GTEST_IS_THREADSAFE);
-
-  DominantShareAllocator a;
-  Master m(&a);
-  PID<Master> master = process::spawn(&m);
-
-  MockExecutor exec;
-
-  trigger shutdownCall;
-
-  EXPECT_CALL(exec, registered(_, _, _, _))
-    .Times(1);
->>>>>>> 42951149
 
 
 class MasterSlaveTest : public testing::Test {
@@ -136,11 +115,6 @@
       shutdownCall.value = 1;
     }
 
-    if (useMockAllocator) {
-      EXPECT_CALL(mockAllocator, slaveAdded(_)).
-        WillOnce(Trigger(&gotSlave));
-    }
-
     s.reset(new Slave(resources, true, isolationModule.get()));
     slave = process::spawn(s.get());
 
@@ -151,21 +125,6 @@
 
     schedDriver.reset(new MesosSchedulerDriver(&sched, info,
                                                master));
-
-    if (useMockAllocator) {
-      WAIT_UNTIL(gotSlave);
-    }
-  }
-
-  void dispatchMakeOffer() {
-    hashmap<master::Slave*, ResourceHints> offers;
-    foreach (master::Slave* slave, m->getActiveSlaves()) {
-      offers[slave] = ResourceHints(slave->info.resources(),
-                                    slave->info.resources());
-    }
-    CHECK_NE(0, offers.size());
-    process::dispatch(master, &Master::makeOffers,
-        m->getActiveFrameworks()[0], offers);
   }
 
   void getOffers(vector<Offer>* offers) {
@@ -178,13 +137,6 @@
       .WillOnce(DoAll(SaveArg<1>(offers),
                       Trigger(&resourceOfferCall)))
       .WillRepeatedly(Return());
-
-    if (useMockAllocator) {
-      Offer fullOffer;
-      EXPECT_CALL(mockAllocator, frameworkAdded(_)).
-        WillOnce(testing::InvokeWithoutArgs(this,
-              &MasterSlaveTest::dispatchMakeOffer));
-    }
 
     schedDriver->start();
 
@@ -257,17 +209,9 @@
   }
 
   void stopScheduler() {
-    trigger gotFrameworkRemoved;
-    if (useMockAllocator) {
-      EXPECT_CALL(mockAllocator, frameworkRemoved(_)).
-        WillOnce(Trigger(&gotFrameworkRemoved));
-    }
     schedDriver->stop();
     schedDriver->join();
     WAIT_UNTIL(shutdownCall); // To ensure can deallocate MockExecutor.
-    if (useMockAllocator) {
-      WAIT_UNTIL(gotFrameworkRemoved);
-    }
   }
 
   void stopMasterAndSlave(bool shutdownAllocator = true)
@@ -288,11 +232,13 @@
     process::wait(master);
 
     m.reset(0);
+ 
+    // XXX FIXME Do we need to wait for the allocator?
   }
 
   trigger shutdownCall;
-  SimpleAllocator allocator;
-  MockAllocator mockAllocator;
+  DominantShareAllocator allocator;
+  MockAllocator<DominantShareAllocator> mockAllocator;
   bool useMockAllocator;
   scoped_ptr<Master> m;
   PID<Master> master;
@@ -319,7 +265,6 @@
 
 TEST_F(MasterSlaveTest, AllocateMinimumIfMarked)
 {
-<<<<<<< HEAD
   useMockAllocator = true;
   EXPECT_CALL(sched, allocatesMin()).
     WillRepeatedly(testing::Return(true));
@@ -333,15 +278,6 @@
                           Resources::parse("cpus:2;mem:1024")),
       isolationModule->lastResources[DEFAULT_EXECUTOR_ID]);
 }
-=======
-  ASSERT_TRUE(GTEST_IS_THREADSAFE);
-
-  DominantShareAllocator a;
-  Master m(&a);
-  PID<Master> master = process::spawn(&m);
-
-  MockExecutor exec;
->>>>>>> 42951149
 
 TEST_F(MasterSlaveTest, RejectMinimumMoreThanOffered)
 {
@@ -445,20 +381,10 @@
 
 TEST_F(MasterSlaveTest, FrameworkMessage)
 {
-<<<<<<< HEAD
   startMasterAndSlave();
   vector<Offer> offers;
   getOffers(&offers);
   launchTaskForOffer(offers[0], "testTaskId");
-=======
-  ASSERT_TRUE(GTEST_IS_THREADSAFE);
-
-  DominantShareAllocator a;
-  Master m(&a);
-  PID<Master> master = process::spawn(&m);
-
-  MockExecutor exec;
->>>>>>> 42951149
 
   string execData;
 
@@ -500,15 +426,6 @@
 
 TEST_F(MasterSlaveTest, MultipleExecutors)
 {
-<<<<<<< HEAD
-=======
-  ASSERT_TRUE(GTEST_IS_THREADSAFE);
-
-  DominantShareAllocator a;
-  Master m(&a);
-  PID<Master> master = process::spawn(&m);
-
->>>>>>> 42951149
   MockExecutor exec1;
   TaskInfo exec1Task;
   trigger exec1LaunchTaskCall, exec1ShutdownCall;
@@ -622,7 +539,8 @@
   getOffers(&offers);
   launchTaskForOffer(offers[0], "testTaskId");
   UsageMessage usage;
-  usage.mutable_slave_id()->MergeFrom(m->getActiveSlaves()[0]->id);
+  // FIXME XXX Don't use these methods anymore; instead get the JSON blob?
+  usage.mutable_slave_id()->MergeFrom(s->getId());
   usage.mutable_framework_id()->MergeFrom(frameworkId);
   usage.mutable_executor_id()->MergeFrom(DEFAULT_EXECUTOR_ID);
   usage.mutable_resources()->MergeFrom(Resources::parse("cpus:1.5;mem:800"));
@@ -633,11 +551,13 @@
     WillOnce(Trigger(&gotUsage));
   process::post(master, usage);
   WAIT_UNTIL(gotUsage);
+#if 0 // XXX FIXME need a way to test
   EXPECT_EQ(Resources::parse("cpus:1.5;mem:800"),
             m->getActiveSlaves()[0]->resourcesObservedUsed);
   stopScheduler();
   EXPECT_EQ(Resources::parse("cpus:0;mem:0"),
             m->getActiveSlaves()[0]->resourcesObservedUsed);
+#endif
   stopMasterAndSlave();
 }
 
