/**
 * Licensed to the Apache Software Foundation (ASF) under one
 * or more contributor license agreements.  See the NOTICE file
 * distributed with this work for additional information
 * regarding copyright ownership.  The ASF licenses this file
 * to you under the Apache License, Version 2.0 (the
 * "License"); you may not use this file except in compliance
 * with the License.  You may obtain a copy of the License at
 *
 *     http://www.apache.org/licenses/LICENSE-2.0
 *
 * Unless required by applicable law or agreed to in writing, software
 * distributed under the License is distributed on an "AS IS" BASIS,
 * WITHOUT WARRANTIES OR CONDITIONS OF ANY KIND, either express or implied.
 * See the License for the specific language governing permissions and
 * limitations under the License.
 */

#include <gmock/gmock.h>

#include <boost/smart_ptr/scoped_ptr.hpp>

#include <mesos/executor.hpp>
#include <mesos/scheduler.hpp>

#include "detector/detector.hpp"

#include "local/local.hpp"

#include "master/frameworks_manager.hpp"
#include "master/master.hpp"
#include "master/simple_allocator.hpp"

#include <process/dispatch.hpp>
#include <process/future.hpp>

#include "slave/slave.hpp"

#include "tests/utils.hpp"

using namespace mesos;
using namespace mesos::internal;
using namespace mesos::internal::test;

using mesos::internal::master::FrameworksManager;
using mesos::internal::master::FrameworksStorage;

using mesos::internal::master::Master;
using mesos::internal::master::SimpleAllocator;
using mesos::internal::master::Allocator;

using mesos::internal::slave::Slave;

using boost::scoped_ptr;

using process::PID;
using process::Clock;
using process::Future;
using process::PID;

using std::string;
using std::map;
using std::vector;

using testing::_;
using testing::AtMost;
using testing::DoAll;
using testing::Eq;
using testing::Return;
using testing::SaveArg;

// Master and Slave together test cases.

<<<<<<< HEAD
MATCHER_P(UpdateForTaskId, id, "") {
  return testing::Matcher<std::string>(id).Matches(arg.task_id().value());
}
=======
TEST(MasterTest, TaskRunning)
{
  ASSERT_TRUE(GTEST_IS_THREADSAFE);

  SimpleAllocator a;
  Master m(&a);
  PID<Master> master = process::spawn(&m);

  MockExecutor exec;

  trigger shutdownCall;

  EXPECT_CALL(exec, registered(_, _, _, _, _, _))
    .Times(1);

  EXPECT_CALL(exec, launchTask(_, _))
    .WillOnce(SendStatusUpdate(TASK_RUNNING));
>>>>>>> c95c3aea

class MasterSlaveTest : public testing::Test {
protected:
  MasterSlaveTest() {
    useMockAllocator = false;
  }

  void setupExecutors() {
    EXPECT_CALL(exec, init(_, _))
      .Times(AtMost(1))
      .WillOnce(DoAll(SaveArg<0>(&execDriver), SaveArg<1>(&execArgs)));

    EXPECT_CALL(exec, shutdown(_))
      .Times(AtMost(1))
      .WillOnce(Trigger(&shutdownCall));

    map<ExecutorID, Executor*> execs;
    execs[DEFAULT_EXECUTOR_ID] = &exec;

    isolationModule.reset(new TestingIsolationModule(execs));
  }

  void startMasterAndSlave() {
    trigger gotSlave;
    ASSERT_TRUE(GTEST_IS_THREADSAFE);
    Allocator* allocPtr = &allocator;
    if (useMockAllocator) {
      allocPtr = &mockAllocator;
    }
    m.reset(new Master(allocPtr));
    master = process::spawn(m.get());
    Resources resources = Resources::parse("cpus:2;mem:1024");

    if (!isolationModule.get()) {
      setupExecutors();
    } else {
      shutdownCall.value = 1;
    }

    if (useMockAllocator) {
      EXPECT_CALL(mockAllocator, slaveAdded(_)).
        WillOnce(Trigger(&gotSlave));
    }

    s.reset(new Slave(resources, true, isolationModule.get()));
    slave = process::spawn(s.get());

    detector.reset(new BasicMasterDetector(master, slave, true));

    schedDriver.reset(new MesosSchedulerDriver(&sched, "",
                                               DEFAULT_EXECUTOR_INFO,
                                               master));

    if (useMockAllocator) {
      WAIT_UNTIL(gotSlave);
    }
  }

  void dispatchMakeOffer() {
    hashmap<master::Slave*, ResourceHints> offers;
    foreach (master::Slave* slave, m->getActiveSlaves()) {
      offers[slave] = ResourceHints(slave->info.resources(),
                                    slave->info.resources());
    }
    CHECK_NE(0, offers.size());
    process::dispatch(master, &Master::makeOffers,
        m->getActiveFrameworks()[0], offers);
  }

  void getOffers(vector<Offer>* offers) {
    trigger resourceOfferCall;

    EXPECT_CALL(sched, registered(schedDriver.get(),_))
      .WillOnce(SaveArg<1>(&frameworkId));

    EXPECT_CALL(sched, resourceOffers(schedDriver.get(), _))
      .WillOnce(DoAll(SaveArg<1>(offers),
                      Trigger(&resourceOfferCall)))
      .WillRepeatedly(Return());

    if (useMockAllocator) {
      Offer fullOffer;
      EXPECT_CALL(mockAllocator, frameworkAdded(_)).
        WillOnce(testing::InvokeWithoutArgs(this,
              &MasterSlaveTest::dispatchMakeOffer));
    }

    schedDriver->start();

    WAIT_UNTIL(resourceOfferCall);

    ASSERT_NE(0, offers->size());
  }

  void getMoreOffers(vector<Offer>* offers, trigger* gotOffers)
  {
    EXPECT_CALL(sched, resourceOffers(schedDriver.get(), _))
      .WillOnce(DoAll(SaveArg<1>(offers),
                      Trigger(gotOffers)));
  }

  void launchTaskForOffer(const Offer& offer, const std::string& taskId,
                          TaskState expectState = TASK_RUNNING)
  {
    vector<std::string> taskIds;
    taskIds.push_back(taskId);
    launchTasksForOffer(offer, taskIds, offer.resources(), expectState);
  }

  void launchTasksForOffer(const Offer& offer,
                           const vector<std::string>& taskIds,
                           const Resources& perTaskResources,
                           TaskState expectState = TASK_RUNNING)
  {
    vector<trigger> statusUpdateCalls;
    statusUpdateCalls.resize(taskIds.size());
    vector<TaskStatus> statuses;
    statuses.resize(taskIds.size());

    vector<TaskDescription> tasks;

    if (expectState != TASK_LOST) {
      EXPECT_CALL(exec, launchTask(_, _))
        .Times(taskIds.size())
        .WillRepeatedly(SendStatusUpdate(expectState));
    } else {
      shutdownCall.value = 1;
    }
    for (int i = 0; i < taskIds.size(); ++i) {
      const std::string& taskId = taskIds[i];

      TaskDescription task;
      task.set_name("");
      task.mutable_task_id()->set_value(taskId);
      task.mutable_slave_id()->MergeFrom(offer.slave_id());
      task.mutable_resources()->MergeFrom(perTaskResources);
      tasks.push_back(task);

      EXPECT_CALL(sched, statusUpdate(schedDriver.get(),
                                      UpdateForTaskId(taskId)))
        .WillOnce(DoAll(SaveArg<1>(&statuses[i]),
                        Trigger(&statusUpdateCalls[i])));
    }

    schedDriver->launchTasks(offer.id(), tasks);

    for (int i = 0; i < statusUpdateCalls.size(); ++i) {
      WAIT_UNTIL(statusUpdateCalls[i]);
      EXPECT_EQ(expectState, statuses[i].state()) << statuses[i].DebugString();
    }

    if (expectState == TASK_RUNNING) {
      ASSERT_TRUE(execDriver);
    }
  }

  void stopScheduler() {
    trigger gotFrameworkRemoved;
    if (useMockAllocator) {
      EXPECT_CALL(mockAllocator, frameworkRemoved(_)).
        WillOnce(Trigger(&gotFrameworkRemoved));
    }
    schedDriver->stop();
    schedDriver->join();
    WAIT_UNTIL(shutdownCall); // To ensure can deallocate MockExecutor.
    if (useMockAllocator) {
      WAIT_UNTIL(gotFrameworkRemoved);
    }
  }

  void stopMasterAndSlave(bool shutdownAllocator = true)
  {
    if (useMockAllocator) {
      EXPECT_CALL(mockAllocator, slaveRemoved(_)).Times(1);
    }
    LOG(INFO) << "Asking slave to terminate";

    process::terminate(slave);
    process::wait(slave);

    s.reset(0);

    LOG(INFO) << "Asking master to terminate";

    process::terminate(master);
    process::wait(master);

    m.reset(0);
  }

  trigger shutdownCall;
  SimpleAllocator allocator;
  MockAllocator mockAllocator;
  bool useMockAllocator;
  scoped_ptr<Master> m;
  PID<Master> master;
  MockExecutor exec;
  ExecutorDriver* execDriver;
  ExecutorArgs execArgs;
  scoped_ptr<TestingIsolationModule> isolationModule;
  scoped_ptr<Slave> s;
  PID<Slave> slave;
  scoped_ptr<BasicMasterDetector> detector;
  MockScheduler sched;
  FrameworkID frameworkId;
  scoped_ptr<MesosSchedulerDriver> schedDriver;
};

TEST_F(MasterSlaveTest, TaskRunning)
{
  startMasterAndSlave();
  vector<Offer> offers;
  getOffers(&offers);
  launchTaskForOffer(offers[0], "testTaskId");
  stopScheduler();
  stopMasterAndSlave();
}

TEST_F(MasterSlaveTest, AllocateMinimumIfMarked)
{
  useMockAllocator = true;
  EXPECT_CALL(sched, allocatesMin()).
    WillRepeatedly(testing::Return(true));
  startMasterAndSlave();
  vector<Offer> offers;
  getOffers(&offers);
  launchTaskForOffer(offers[0], "testTaskId");
  stopScheduler();
  stopMasterAndSlave();
  EXPECT_EQ(ResourceHints(Resources::parse(""),
                          Resources::parse("cpus:2;mem:1024")),
      isolationModule->lastResources[DEFAULT_EXECUTOR_ID]);
}

TEST_F(MasterSlaveTest, RejectMinimumMoreThanOffered)
{
  useMockAllocator = true;
  EXPECT_CALL(sched, allocatesMin()).
    WillRepeatedly(testing::Return(true));
  startMasterAndSlave();
  vector<Offer> offers;
  getOffers(&offers);
  offers[0].clear_resources();
  offers[0].mutable_resources()->MergeFrom(
      Resources::parse("cpus:4;mem:4096"));
  launchTaskForOffer(offers[0], "testTaskId", TASK_LOST);
  stopScheduler();
  stopMasterAndSlave(false);
}

<<<<<<< HEAD
TEST_F(MasterSlaveTest, KillTask)
{
  trigger killTaskCall;
=======
  EXPECT_CALL(exec, registered(_, _, _, _, _, _))
    .Times(1);
>>>>>>> c95c3aea

  startMasterAndSlave();
  vector<Offer> offers;
  getOffers(&offers);
  launchTaskForOffer(offers[0], "testTaskId");

  EXPECT_CALL(exec, killTask(_, _))
    .WillOnce(Trigger(&killTaskCall));

  TaskID taskId;
  taskId.set_value("testTaskId");

  schedDriver->killTask(taskId);

  WAIT_UNTIL(killTaskCall);

  stopScheduler();
  stopMasterAndSlave();
}

TEST_F(MasterSlaveTest, ClearFilterOnEndTask)
{
  process::Clock::pause();
  vector<std::string> taskIds;
  taskIds.push_back("task0");
  taskIds.push_back("task1");
  taskIds.push_back("task2");

  startMasterAndSlave();

  // Launch 3 tasks.
  vector<Offer> offers;
  getOffers(&offers);
  launchTasksForOffer(offers[0], taskIds,
                      Resources::parse("cpus:0.5;mem:256"));

  // Kill one of them.
  {
    trigger gotMoreOffers;
    trigger killTaskCall;
    EXPECT_CALL(exec, killTask(_, _))
      .WillOnce(DoAll(SendStatusUpdateForId(TASK_KILLED),
                      Trigger(&killTaskCall)));
    TaskID taskId;
    taskId.set_value("task0");
    EXPECT_CALL(sched, statusUpdate(schedDriver.get(),
                                    UpdateForTaskId("task0")));
    getMoreOffers(&offers, &gotMoreOffers);
    schedDriver->killTask(taskId);

    WAIT_UNTIL(killTaskCall);
    WAIT_UNTIL(gotMoreOffers);
  }

  // We should get a new offer; after we get it, don't launch any tasks in it;
  // this should create a filter.
  vector<TaskDescription> empty;
  schedDriver->launchTasks(offers[0].id(), empty);

  // Kill a second task. Dispite the filter, we should get more offers because
  // we have freed up resources.
  {
    trigger gotMoreOffers;
    trigger killTaskCall;
    EXPECT_CALL(exec, killTask(_, _))
      .WillOnce(DoAll(SendStatusUpdateForId(TASK_KILLED),
                      Trigger(&killTaskCall)));
    TaskID taskId;
    taskId.set_value("task1");
    EXPECT_CALL(sched, statusUpdate(schedDriver.get(),
                                    UpdateForTaskId("task1")));
    getMoreOffers(&offers, &gotMoreOffers);
    schedDriver->killTask(taskId);
    WAIT_UNTIL(gotMoreOffers);
  }

  stopScheduler();
  stopMasterAndSlave();
  process::Clock::resume();
}

TEST_F(MasterSlaveTest, FrameworkMessage)
{
  startMasterAndSlave();
  vector<Offer> offers;
  getOffers(&offers);
  launchTaskForOffer(offers[0], "testTaskId");

<<<<<<< HEAD
  string execData;

  trigger execFrameworkMessageCall;
=======
  ExecutorDriver* execDriver;
  string execData;

  trigger execFrameworkMessageCall, shutdownCall;

  EXPECT_CALL(exec, registered(_, _, _, _, _, _))
    .WillOnce(SaveArg<0>(&execDriver));

  EXPECT_CALL(exec, launchTask(_, _))
    .WillOnce(SendStatusUpdate(TASK_RUNNING));
>>>>>>> c95c3aea

  EXPECT_CALL(exec, frameworkMessage(_, _))
    .WillOnce(DoAll(SaveArg<1>(&execData),
                    Trigger(&execFrameworkMessageCall)));

  trigger schedFrameworkMessageCall;

  string hello = "hello";

  schedDriver->sendFrameworkMessage(offers[0].slave_id(),
				   DEFAULT_EXECUTOR_ID,
				   hello);

  WAIT_UNTIL(execFrameworkMessageCall);

  EXPECT_EQ(hello, execData);

  string reply = "reply";

  string schedData;

  EXPECT_CALL(sched, frameworkMessage(schedDriver.get(), _, _, _))
    .WillOnce(DoAll(SaveArg<3>(&schedData),
                    Trigger(&schedFrameworkMessageCall)));

  execDriver->sendFrameworkMessage(reply);

  WAIT_UNTIL(schedFrameworkMessageCall);

  EXPECT_EQ(reply, schedData);

  stopScheduler();
  stopMasterAndSlave();
}

TEST_F(MasterSlaveTest, MultipleExecutors)
{
  MockExecutor exec1;
  TaskDescription exec1Task;
  trigger exec1LaunchTaskCall, exec1ShutdownCall;

  EXPECT_CALL(exec1, registered(_, _, _, _, _, _))
    .Times(1);

  EXPECT_CALL(exec1, launchTask(_, _))
    .WillOnce(DoAll(SaveArg<1>(&exec1Task),
                    Trigger(&exec1LaunchTaskCall),
                    SendStatusUpdate(TASK_RUNNING)));

  EXPECT_CALL(exec1, shutdown(_))
    .WillOnce(Trigger(&exec1ShutdownCall));

  MockExecutor exec2;
  TaskDescription exec2Task;
  trigger exec2LaunchTaskCall, exec2ShutdownCall;

  EXPECT_CALL(exec2, registered(_, _, _, _, _, _))
    .Times(1);

  EXPECT_CALL(exec2, launchTask(_, _))
    .WillOnce(DoAll(SaveArg<1>(&exec2Task),
                    Trigger(&exec2LaunchTaskCall),
                    SendStatusUpdate(TASK_RUNNING)));

  EXPECT_CALL(exec2, shutdown(_))
    .WillOnce(Trigger(&exec2ShutdownCall));

  ExecutorID executorId1;
  executorId1.set_value("executor-1");

  ExecutorID executorId2;
  executorId2.set_value("executor-2");

  map<ExecutorID, Executor*> execs;
  execs[executorId1] = &exec1;
  execs[executorId2] = &exec2;

  isolationModule.reset(new TestingIsolationModule(execs));

  startMasterAndSlave();
  vector<Offer> offers;
  getOffers(&offers);

  TaskStatus status1, status2;

  trigger resourceOffersCall, statusUpdateCall1, statusUpdateCall2;

  EXPECT_CALL(sched, statusUpdate(schedDriver.get(), _))
    .WillOnce(DoAll(SaveArg<1>(&status1), Trigger(&statusUpdateCall1)))
    .WillOnce(DoAll(SaveArg<1>(&status2), Trigger(&statusUpdateCall2)));

  TaskDescription task1;
  task1.set_name("");
  task1.mutable_task_id()->set_value("1");
  task1.mutable_slave_id()->MergeFrom(offers[0].slave_id());
  task1.mutable_resources()->MergeFrom(Resources::parse("cpus:1;mem:512"));
  task1.mutable_executor()->mutable_executor_id()->MergeFrom(executorId1);
  task1.mutable_executor()->set_uri("noexecutor");

  TaskDescription task2;
  task2.set_name("");
  task2.mutable_task_id()->set_value("2");
  task2.mutable_slave_id()->MergeFrom(offers[0].slave_id());
  task2.mutable_resources()->MergeFrom(Resources::parse("cpus:1;mem:512"));
  task2.mutable_executor()->mutable_executor_id()->MergeFrom(executorId2);
  task2.mutable_executor()->set_uri("noexecutor");

  vector<TaskDescription> tasks;
  tasks.push_back(task1);
  tasks.push_back(task2);

  schedDriver->launchTasks(offers[0].id(), tasks);

  WAIT_UNTIL(statusUpdateCall1);

  EXPECT_EQ(TASK_RUNNING, status1.state());

  WAIT_UNTIL(statusUpdateCall2);

  EXPECT_EQ(TASK_RUNNING, status2.state());

  WAIT_UNTIL(exec1LaunchTaskCall);

  EXPECT_EQ(task1.task_id(), exec1Task.task_id());

  WAIT_UNTIL(exec2LaunchTaskCall);

  EXPECT_EQ(task2.task_id(), exec2Task.task_id());

  stopScheduler();

  WAIT_UNTIL(exec1ShutdownCall);
  WAIT_UNTIL(exec2ShutdownCall);

  stopMasterAndSlave();
}

TEST_F(MasterSlaveTest, AccumulateUsage) {
  useMockAllocator = true;
  startMasterAndSlave();
  OfferID offerId;
  vector<Offer> offers;
  getOffers(&offers);
  launchTaskForOffer(offers[0], "testTaskId");
  UsageMessage usage;
  usage.mutable_slave_id()->MergeFrom(m->getActiveSlaves()[0]->id);
  usage.mutable_framework_id()->MergeFrom(frameworkId);
  usage.mutable_executor_id()->MergeFrom(DEFAULT_EXECUTOR_ID);
  usage.mutable_resources()->MergeFrom(Resources::parse("cpus:1.5;mem:800"));
  usage.set_timestamp(1000.0);
  usage.set_duration(250.0);
  trigger gotUsage;
  EXPECT_CALL(mockAllocator, gotUsage(testing::_)).
    WillOnce(Trigger(&gotUsage));
  process::post(master, usage);
  WAIT_UNTIL(gotUsage);
  EXPECT_EQ(Resources::parse("cpus:1.5;mem:800"),
            m->getActiveSlaves()[0]->resourcesObservedUsed);
  stopScheduler();
  EXPECT_EQ(Resources::parse("cpus:0;mem:0"),
            m->getActiveSlaves()[0]->resourcesObservedUsed);
  stopMasterAndSlave();
}

// FrameworksManager test cases.

class MockFrameworksStorage : public FrameworksStorage
{
public:
  // We need this typedef because MOCK_METHOD is a macro.
  typedef map<FrameworkID, FrameworkInfo> Map_FrameworkId_FrameworkInfo;

  MOCK_METHOD0(list, Future<Result<Map_FrameworkId_FrameworkInfo> >());
  MOCK_METHOD2(add, Future<Result<bool> >(const FrameworkID&,
                                          const FrameworkInfo&));
  MOCK_METHOD1(remove, Future<Result<bool> >(const FrameworkID&));
};


// This fixture sets up expectations on the storage class
// and spawns both storage and frameworks manager.
class FrameworksManagerTestFixture : public ::testing::Test
{
protected:
  virtual void SetUp()
  {
    ASSERT_TRUE(GTEST_IS_THREADSAFE);

    storage = new MockFrameworksStorage();
    process::spawn(storage);

    EXPECT_CALL(*storage, list())
      .WillOnce(Return(Result<map<FrameworkID, FrameworkInfo> >(infos)));

    EXPECT_CALL(*storage, add(_, _))
      .WillRepeatedly(Return(Result<bool>::some(true)));

    EXPECT_CALL(*storage, remove(_))
      .WillRepeatedly(Return(Result<bool>::some(true)));

    manager = new FrameworksManager(storage);
    process::spawn(manager);
  }

  virtual void TearDown()
  {
    process::terminate(manager);
    process::wait(manager);
    delete manager;

    process::terminate(storage);
    process::wait(storage);
    delete storage;
  }

  map<FrameworkID, FrameworkInfo> infos;

  MockFrameworksStorage* storage;
  FrameworksManager* manager;
};


TEST_F(FrameworksManagerTestFixture, AddFramework)
{
  // Test if initially FM returns empty list.
  Future<Result<map<FrameworkID, FrameworkInfo> > > future =
    process::dispatch(manager, &FrameworksManager::list);

  ASSERT_TRUE(future.await(2.0));
  EXPECT_TRUE(future.get().get().empty());

  // Add a dummy framework.
  FrameworkID id;
  id.set_value("id");

  FrameworkInfo info;
  info.set_name("test name");
  info.set_user("test user");

  // Add the framework.
  Future<Result<bool> > future2 =
    process::dispatch(manager, &FrameworksManager::add, id, info);

  ASSERT_TRUE(future2.await(2.0));
  EXPECT_TRUE(future2.get().get());

  // Check if framework manager returns the added framework.
  Future<Result<map<FrameworkID, FrameworkInfo> > > future3 =
    process::dispatch(manager, &FrameworksManager::list);

  ASSERT_TRUE(future3.await(2.0));

  map<FrameworkID, FrameworkInfo> result = future3.get().get();

  ASSERT_EQ(1, result.count(id));
  EXPECT_EQ("test name", result[id].name());
  EXPECT_EQ("test user", result[id].user());

  // Check if the framework exists.
  Future<Result<bool> > future4 =
    process::dispatch(manager, &FrameworksManager::exists, id);

  ASSERT_TRUE(future4.await(2.0));
  EXPECT_TRUE(future4.get().get());
}


TEST_F(FrameworksManagerTestFixture, RemoveFramework)
{
  Clock::pause();

  // Remove a non-existent framework.
  FrameworkID id;
  id.set_value("non-existent framework");

  Future<Result<bool> > future1 =
    process::dispatch(manager, &FrameworksManager::remove, id, seconds(0));

  ASSERT_TRUE(future1.await(2.0));
  EXPECT_TRUE(future1.get().isError());

  // Remove an existing framework.

  // First add a dummy framework.
  FrameworkID id2;
  id2.set_value("id2");

  FrameworkInfo info2;
  info2.set_name("test name");
  info2.set_user("test user");

  // Add the framework.
  Future<Result<bool> > future2 =
    process::dispatch(manager, &FrameworksManager::add, id2, info2);

  ASSERT_TRUE(future2.await(2.0));
  EXPECT_TRUE(future2.get().get());

  // Now remove the added framework.
  Future<Result<bool> > future3 =
    process::dispatch(manager, &FrameworksManager::remove, id2, seconds(1.0));

  Clock::update(Clock::now(manager) + 1.0);

  ASSERT_TRUE(future3.await(2.0));
  EXPECT_TRUE(future2.get().get());

  // Now check if the removed framework exists...it shouldn't.
  Future<Result<bool> > future4 =
    process::dispatch(manager, &FrameworksManager::exists, id2);

  ASSERT_TRUE(future4.await(2.0));
  EXPECT_FALSE(future4.get().get());

  Clock::resume();
}


TEST_F(FrameworksManagerTestFixture, ResurrectFramework)
{
  // Resurrect a non-existent framework.
  FrameworkID id;
  id.set_value("non-existent framework");

  Future<Result<bool> > future1 =
    process::dispatch(manager, &FrameworksManager::resurrect, id);

  ASSERT_TRUE(future1.await(2.0));
  EXPECT_FALSE(future1.get().get());

  // Resurrect an existent framework that is NOT being removed.
  // Add a dummy framework.
  FrameworkID id2;
  id2.set_value("id2");

  FrameworkInfo info2;
  info2.set_name("test name");
  info2.set_user("test user");

  // Add the framework.
  Future<Result<bool> > future2 =
    process::dispatch(manager, &FrameworksManager::add, id2, info2);

  ASSERT_TRUE(future2.await(2.0));
  EXPECT_TRUE(future2.get().get());

  Future<Result<bool> > future3 =
    process::dispatch(manager, &FrameworksManager::resurrect, id2);

  ASSERT_TRUE(future3.await(2.0));
  EXPECT_TRUE(future3.get().get());
}


// TODO(vinod): Using a paused clock in the tests means that
// future.await() may wait forever. This makes debugging hard.
TEST_F(FrameworksManagerTestFixture, ResurrectExpiringFramework)
{
  // This is the crucial test.
  // Resurrect an existing framework that is being removed,is being removed,
  // which should cause the remove to be unsuccessful.

  // Add a dummy framework.
  FrameworkID id;
  id.set_value("id");

  FrameworkInfo info;
  info.set_name("test name");
  info.set_user("test user");

  // Add the framework.
  process::dispatch(manager, &FrameworksManager::add, id, info);

  Clock::pause();

  // Remove after 2 secs.
  Future<Result<bool> > future1 =
    process::dispatch(manager, &FrameworksManager::remove, id, seconds(2.0));

  // Resurrect in the meanwhile.
  Future<Result<bool> > future2 =
    process::dispatch(manager, &FrameworksManager::resurrect, id);

  ASSERT_TRUE(future2.await(2.0));
  EXPECT_TRUE(future2.get().get());

  Clock::update(Clock::now(manager) + 2.0);

  ASSERT_TRUE(future1.await(2.0));
  EXPECT_FALSE(future1.get().get());

  Clock::resume();
}


TEST_F(FrameworksManagerTestFixture, ResurrectInterspersedExpiringFrameworks)
{
  // This is another crucial test.
  // Two remove messages are interspersed with a resurrect.
  // Only the second remove should actually remove the framework.

  // Add a dummy framework.
  FrameworkID id;
  id.set_value("id");

  FrameworkInfo info;
  info.set_name("test name");
  info.set_user("test user");

  // Add the framework.
  process::dispatch(manager, &FrameworksManager::add, id, info);

  Clock::pause();

  Future<Result<bool> > future1 =
    process::dispatch(manager, &FrameworksManager::remove, id, seconds(2.0));

  // Resurrect in the meanwhile.
  Future<Result<bool> > future2 =
    process::dispatch(manager, &FrameworksManager::resurrect, id);

  // Remove again.
  Future<Result<bool> > future3 =
    process::dispatch(manager, &FrameworksManager::remove, id, seconds(1.0));

  ASSERT_TRUE(future2.await(2.0));
  EXPECT_TRUE(future2.get().get());

  Clock::update(Clock::now(manager) + 1.0);

  ASSERT_TRUE(future3.await(2.0));
  EXPECT_TRUE(future3.get().get());

  Clock::update(Clock::now(manager) + 2.0);

  ASSERT_TRUE(future1.await(2.0));
  EXPECT_FALSE(future1.get().get());

  Clock::resume();
}


// Not deriving from fixture...because we want to set specific expectations.
// Specifically we simulate caching failure in FrameworksManager.
TEST(FrameworksManagerTest, CacheFailure)
{
  ASSERT_TRUE(GTEST_IS_THREADSAFE);

  MockFrameworksStorage storage;
  process::spawn(storage);

  Result<map<FrameworkID, FrameworkInfo> > errMsg =
    Result<map<FrameworkID, FrameworkInfo> >::error("Fake Caching Error.");

  EXPECT_CALL(storage, list())
    .Times(2)
    .WillRepeatedly(Return(errMsg));

  EXPECT_CALL(storage, add(_, _))
    .WillOnce(Return(Result<bool>::some(true)));

  EXPECT_CALL(storage, remove(_))
    .Times(0);

  FrameworksManager manager(&storage);
  process::spawn(manager);

  // Test if initially FrameworksManager returns error.
  Future<Result<map<FrameworkID, FrameworkInfo> > > future1 =
    process::dispatch(manager, &FrameworksManager::list);

  ASSERT_TRUE(future1.await(2.0));
  ASSERT_TRUE(future1.get().isError());
  EXPECT_EQ(future1.get().error(), "Error caching framework infos.");

  // Add framework should function normally despite caching failure.
  FrameworkID id;
  id.set_value("id");

  FrameworkInfo info;
  info.set_name("test name");
  info.set_user("test user");

  // Add the framework.
  Future<Result<bool> > future2 =
    process::dispatch(manager, &FrameworksManager::add, id, info);

  ASSERT_TRUE(future2.await(2.0));
  EXPECT_TRUE(future2.get().get());

  // Remove framework should fail due to caching failure.
  Future<Result<bool> > future3 =
    process::dispatch(manager, &FrameworksManager::remove, id, seconds(0));

  ASSERT_TRUE(future3.await(2.0));
  ASSERT_TRUE(future3.get().isError());
  EXPECT_EQ(future3.get().error(), "Error caching framework infos.");

  process::terminate(manager);
  process::wait(manager);

  process::terminate(storage);
  process::wait(storage);
}<|MERGE_RESOLUTION|>--- conflicted
+++ resolved
@@ -71,29 +71,9 @@
 
 // Master and Slave together test cases.
 
-<<<<<<< HEAD
 MATCHER_P(UpdateForTaskId, id, "") {
   return testing::Matcher<std::string>(id).Matches(arg.task_id().value());
 }
-=======
-TEST(MasterTest, TaskRunning)
-{
-  ASSERT_TRUE(GTEST_IS_THREADSAFE);
-
-  SimpleAllocator a;
-  Master m(&a);
-  PID<Master> master = process::spawn(&m);
-
-  MockExecutor exec;
-
-  trigger shutdownCall;
-
-  EXPECT_CALL(exec, registered(_, _, _, _, _, _))
-    .Times(1);
-
-  EXPECT_CALL(exec, launchTask(_, _))
-    .WillOnce(SendStatusUpdate(TASK_RUNNING));
->>>>>>> c95c3aea
 
 class MasterSlaveTest : public testing::Test {
 protected:
@@ -102,9 +82,9 @@
   }
 
   void setupExecutors() {
-    EXPECT_CALL(exec, init(_, _))
+    EXPECT_CALL(exec, registered(_, _, _, _, _, _))
       .Times(AtMost(1))
-      .WillOnce(DoAll(SaveArg<0>(&execDriver), SaveArg<1>(&execArgs)));
+      .WillOnce(SaveArg<0>(&execDriver));
 
     EXPECT_CALL(exec, shutdown(_))
       .Times(AtMost(1))
@@ -292,7 +272,6 @@
   PID<Master> master;
   MockExecutor exec;
   ExecutorDriver* execDriver;
-  ExecutorArgs execArgs;
   scoped_ptr<TestingIsolationModule> isolationModule;
   scoped_ptr<Slave> s;
   PID<Slave> slave;
@@ -344,14 +323,9 @@
   stopMasterAndSlave(false);
 }
 
-<<<<<<< HEAD
 TEST_F(MasterSlaveTest, KillTask)
 {
   trigger killTaskCall;
-=======
-  EXPECT_CALL(exec, registered(_, _, _, _, _, _))
-    .Times(1);
->>>>>>> c95c3aea
 
   startMasterAndSlave();
   vector<Offer> offers;
@@ -440,22 +414,9 @@
   getOffers(&offers);
   launchTaskForOffer(offers[0], "testTaskId");
 
-<<<<<<< HEAD
   string execData;
 
   trigger execFrameworkMessageCall;
-=======
-  ExecutorDriver* execDriver;
-  string execData;
-
-  trigger execFrameworkMessageCall, shutdownCall;
-
-  EXPECT_CALL(exec, registered(_, _, _, _, _, _))
-    .WillOnce(SaveArg<0>(&execDriver));
-
-  EXPECT_CALL(exec, launchTask(_, _))
-    .WillOnce(SendStatusUpdate(TASK_RUNNING));
->>>>>>> c95c3aea
 
   EXPECT_CALL(exec, frameworkMessage(_, _))
     .WillOnce(DoAll(SaveArg<1>(&execData),
