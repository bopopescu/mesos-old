# Licensed to the Apache Software Foundation (ASF) under one
# or more contributor license agreements.  See the NOTICE file
# distributed with this work for additional information
# regarding copyright ownership.  The ASF licenses this file
# to you under the Apache License, Version 2.0 (the
# "License"); you may not use this file except in compliance
# with the License.  You may obtain a copy of the License at
#
#     http://www.apache.org/licenses/LICENSE-2.0
#
# Unless required by applicable law or agreed to in writing, software
# distributed under the License is distributed on an "AS IS" BASIS,
# WITHOUT WARRANTIES OR CONDITIONS OF ANY KIND, either express or implied.
# See the License for the specific language governing permissions and
# limitations under the License

# Add 'subdir-objects' to build objects in respective subdirectories
# which is necessary for dealing with naming conflicts, i.e,,
# master/http.cpp and slave/http.cpp.
AUTOMAKE_OPTIONS = subdir-objects

<<<<<<< HEAD
include $(top_srcdir)/third_party/versions.am

# TODO(charles): move these into an included automakefile and have them include
# 		 $(top_builddir) as appropriate.
BOOST = third_party/boost_$(BOOST_VERSION)
=======
include ../third_party/versions.am

# TODO(charles): Move these into an included automakefile and have
# them include $(top_builddir) as appropriate.
BOOST = third_party/boost-$(BOOST_VERSION)
DISTRIBUTE = third_party/distribute-$(DISTRIBUTE_VERSION)
>>>>>>> 0eb552d2
PROTOBUF = third_party/protobuf-$(PROTOBUF_VERSION)
GLOG = third_party/glog-$(GLOG_VERSION)
GMOCK = third_party/gmock-$(GMOCK_VERSION)
GTEST = $(GMOCK)/gtest
LEVELDB = third_party/leveldb
ZOOKEEPER = third_party/zookeeper-$(ZOOKEEPER_VERSION)/src/c
LIBPROCESS = third_party/libprocess
LIBEV = $(LIBPROCESS)/third_party/libev-3.8

# Unfortunatley, 'pkglibexecdir' is not set before automake 1.11, so
# we need to do it manually (unless we in the future assume an
# automake version).
pkglibexecdir = $(libexecdir)/$(PACKAGE)

# These next definitions may not seem like, much, but they are very
# important! They inform where things that have the webui_, pythonegg_
# and javalib_ prefix get installed! Also note that pkg*dir contains
# the package name in the path (in our case 'mesos') which is valuable
# because we'd prefer /path/to/mesos/webui versus something like
# /path/to/webui.
webuidir = $(pkgdatadir)
pythoneggdir = $(pythondir)
javalibdir = $(libdir)/java

# Used for building Python eggs.
SETUPTOOLS = \
  $(abs_top_srcdir)/$(DISTRIBUTE)/distribute-$(DISTRIBUTE_VERSION)-py2.6.egg

# Protocol buffer compiler.
PROTOC = ../$(PROTOBUF)/src/protoc
PROTOCFLAGS = -I$(top_srcdir)/include/mesos -I$(srcdir)

# Initialize variables here so we can use += operator everywhere else.
lib_LTLIBRARIES =
noinst_LTLIBRARIES =
sbin_PROGRAMS =
bin_PROGRAMS =
pkglibexec_PROGRAMS =
dist_pkglibexec_SCRIPTS =
webui_SCRIPTS =
nobase_dist_webui_SCRIPTS =
check_PROGRAMS =
dist_check_SCRIPTS =
check_SCRIPTS =
BUILT_SOURCES =
TESTS =
CLEANFILES =
EXTRA_DIST =
PHONY_TARGETS =

# Add compiler and linker flags for pthreads.
AM_CXXFLAGS = $(PTHREAD_CFLAGS)
AM_LIBS = $(PTHREAD_LIBS)

DO_INCLUDE= -isystem

# Setup CPPFLAGS and CXXFLAGS that are used for most source files.
MESOS_CPPFLAGS = $(AM_CPPFLAGS)
MESOS_CPPFLAGS += -DMESOS_WEBUI_DIR=\"$(webuidir)/webui\"
MESOS_CPPFLAGS += -DMESOS_LIBEXECDIR=\"$(pkglibexecdir)\"
MESOS_CPPFLAGS += -I$(top_srcdir)/include
MESOS_CPPFLAGS += $(DO_INCLUDE) $(top_builddir)/$(BOOST)
MESOS_CPPFLAGS += $(DO_INCLUDE) $(top_builddir)/$(PROTOBUF)/src
MESOS_CPPFLAGS += $(DO_INCLUDE) $(top_builddir)/$(GLOG)/src
MESOS_CPPFLAGS += $(DO_INCLUDE) $(top_builddir)/$(GLOG)/src
MESOS_CPPFLAGS += $(DO_INCLUDE) $(top_srcdir)/$(LIBPROCESS)/include

if WITH_INCLUDED_ZOOKEEPER
  MESOS_CPPFLAGS += $(DO_INCLUDE) $(top_builddir)/$(ZOOKEEPER)/include
  MESOS_CPPFLAGS += $(DO_INCLUDE) $(top_builddir)/$(ZOOKEEPER)/generated
endif


# README: we build the Mesos library out of a collection of
# convenience libraries (that is, libraries that do not get installed
# but we can use as building blocks to vary compile flags as necessary
# and then aggregate into final archives): libmesos_no_third_party.la
# libbuild.la, liblog.la, libwebui.la, libjava.la.

# First, let's define necessary protocol buffer files.

MESOS_PROTO = $(top_srcdir)/include/mesos/mesos.proto

CXX_PROTOS = mesos.pb.cc mesos.pb.h
JAVA_PROTOS = java/generated/org/apache/mesos/Protos.java
PYTHON_PROTOS = python/src/mesos_pb2.py

BUILT_SOURCES += $(CXX_PROTOS) $(JAVA_PROTOS) $(PYTHON_PROTOS)
CLEANFILES += $(CXX_PROTOS) $(JAVA_PROTOS) $(PYTHON_PROTOS)

MESSAGES_PROTOS = messages/messages.pb.cc messages/messages.pb.h

BUILT_SOURCES += $(MESSAGES_PROTOS)
CLEANFILES += $(MESSAGES_PROTOS)

LOG_PROTOS = messages/log.pb.cc messages/log.pb.h

BUILT_SOURCES += $(LOG_PROTOS)
CLEANFILES += $(LOG_PROTOS)


# Targets for generating protocol buffer code.
%.pb.cc %.pb.h: $(top_srcdir)/include/mesos/%.proto
	@$(MKDIR_P) $(@D)
	@$(PROTOC) $(PROTOCFLAGS) --cpp_out=. $^

%.pb.cc %.pb.h: %.proto
	@$(MKDIR_P) $(@D)
	@$(PROTOC) $(PROTOCFLAGS) --cpp_out=. $^

$(JAVA_PROTOS): $(MESOS_PROTO)
	@$(MKDIR_P)  $(@D)
	@$(PROTOC) $(PROTOCFLAGS) --java_out=java/generated $^

$(PYTHON_PROTOS): $(MESOS_PROTO)
	@$(MKDIR_P) $(@D)
	@$(PROTOC) $(PROTOCFLAGS) --python_out=python/src $^

# We even use a convenience library for most of Mesos so that we can
# exclude third party libraries so setuptools/distribute can build a
# self-contained Python library and statically link in the third party
# libraries themselves.
noinst_LTLIBRARIES += libmesos_no_third_party.la

nodist_libmesos_no_third_party_la_SOURCES = $(CXX_PROTOS) $(MESSAGES_PROTOS)

libmesos_no_third_party_la_SOURCES = sched/sched.cpp local/local.cpp	\
	master/master.cpp master/http.cpp master/slaves_manager.cpp	\
	master/frameworks_manager.cpp master/allocator_factory.cpp	\
	master/simple_allocator.cpp slave/slave.cpp slave/http.cpp	\
	slave/isolation_module.cpp					\
	slave/process_based_isolation_module.cpp slave/reaper.cpp	\
	launcher/launcher.cpp exec/exec.cpp common/fatal.cpp		\
	common/lock.cpp detector/detector.cpp				\
	detector/url_processor.cpp configurator/configurator.cpp	\
	common/logging.cpp common/utils.cpp common/date_utils.cpp	\
	common/resources.cpp common/attributes.cpp common/values.cpp	\
	zookeeper/zookeeper.cpp zookeeper/authentication.cpp		\
	zookeeper/group.cpp messages/log.proto messages/messages.proto

pkginclude_HEADERS = $(top_srcdir)/include/mesos/executor.hpp	\
		     $(top_srcdir)/include/mesos/scheduler.hpp	\
		     $(top_srcdir)/include/mesos/mesos.hpp	\
		     $(top_srcdir)/include/mesos/mesos.proto

nodist_pkginclude_HEADERS = mesos.pb.h

if OS_LINUX
  libmesos_no_third_party_la_SOURCES += slave/lxc_isolation_module.cpp
else
  EXTRA_DIST += slave/lxc_isolation_module.cpp
endif

EXTRA_DIST += slave/solaris_project_isolation_module.cpp

libmesos_no_third_party_la_SOURCES += common/attributes.hpp		\
	common/build.hpp common/date_utils.hpp common/factory.hpp	\
	common/fatal.hpp common/foreach.hpp common/hashmap.hpp		\
	common/hashset.hpp common/json.hpp common/lock.hpp		\
	common/logging.hpp common/lambda.hpp common/option.hpp		\
	common/resources.hpp common/result.hpp common/multihashmap.hpp	\
	common/process_utils.hpp common/seconds.hpp common/try.hpp	\
	common/type_utils.hpp common/thread.hpp common/timer.hpp	\
	common/utils.hpp common/units.hpp common/uuid.hpp		\
	common/strings.hpp common/values.hpp				\
	configurator/configuration.hpp configurator/configurator.hpp	\
	configurator/option.hpp detector/detector.hpp			\
	detector/url_processor.hpp launcher/launcher.hpp		\
	local/local.hpp log/coordinator.hpp log/replica.hpp		\
	log/log.hpp log/network.hpp master/allocator.hpp		\
	master/allocator_factory.hpp master/constants.hpp		\
	master/frameworks_manager.hpp master/http.hpp			\
	master/master.hpp master/simple_allocator.hpp			\
	master/slaves_manager.hpp master/webui.hpp messages/log.hpp	\
	messages/messages.hpp slave/constants.hpp slave/http.hpp	\
	slave/isolation_module.hpp slave/isolation_module_factory.hpp	\
	slave/lxc_isolation_module.hpp					\
	slave/process_based_isolation_module.hpp slave/reaper.hpp	\
	slave/slave.hpp slave/solaris_project_isolation_module.hpp	\
	slave/webui.hpp tests/external_test.hpp				\
	tests/base_zookeeper_test.hpp tests/utils.hpp			\
	tests/zookeeper_server.hpp zookeeper/authentication.hpp		\
	zookeeper/group.hpp zookeeper/watcher.hpp			\
	zookeeper/zookeeper.hpp

libmesos_no_third_party_la_CPPFLAGS = $(MESOS_CPPFLAGS)

libmesos_no_third_party_la_LIBADD = # Initialized to allow += below.

# Convenience library that *always* gets rebuilt to ensure accurate info.
noinst_LTLIBRARIES += libbuild.la
libbuild_la_SOURCES = common/build.cpp
libbuild_la_CPPFLAGS = $(AM_CPPFLAGS)
libbuild_la_CPPFLAGS += -DBUILD_DATE="\"$$(date '+%Y-%m-%d %H:%M:%S')\""
libbuild_la_CPPFLAGS += -DBUILD_USER="\"$$USER\""

# We need to escape the build flags properly.
BUILD_FLAGS = $(echo $(MESOS_CPPFLAGS) $(CPPFLAGS) | sed 's/\"/\\\"/g') \
              $(echo $(AM_CFLAGS) $(CFLAGS) | sed 's/\"/\\\"/g') \
              $(echo $(AM_CXXFLAGS) $(CXXFLAGS) | sed 's/\"/\\\"/g')

# TODO(benh): Provide other build flags such as WEBUI_FLAGS, etc.

libbuild_la_CPPFLAGS += -DBUILD_FLAGS="\"$$BUILD_FLAGS\""

# Using the FORCE target is how we make sure it always get's built!
libbuild_la_DEPENDENCIES = # FORCE

libmesos_no_third_party_la_LIBADD += libbuild.la


# Convenience library for the log to include leveldb headers.
noinst_LTLIBRARIES += liblog.la
liblog_la_SOURCES = log/coordinator.cpp log/replica.cpp
nodist_liblog_la_SOURCES = $(LOG_PROTOS)
liblog_la_CPPFLAGS = -I../$(LEVELDB)/include $(MESOS_CPPFLAGS)
liblog_la_LDFLAGS = -L../$(LEVELDB)
liblog_la_LIBADD = -lleveldb

libmesos_no_third_party_la_LIBADD += liblog.la


# Convenience library for the webui to include Python specific flags.
if WEBUI
noinst_LTLIBRARIES += libwebui.la
libwebui_la_SOURCES = master/webui.cpp slave/webui.cpp common/webui_utils.cpp
libwebui_la_SOURCES += master/webui.hpp slave/webui.hpp common/webui_utils.hpp
libwebui_la_CPPFLAGS = $(MESOS_CPPFLAGS) $(WEBUI_CPPFLAGS)
libwebui_la_LIBADD = $(WEBUI_LDFLAGS)
endif

noinst_LTLIBRARIES += libnorequest.la
libnorequest_la_SOURCES = \
			  norequest/allocator.cpp \
			  norequest/usage_tracker.cpp \
			  norequest/usage_tracker_impl.cpp
libnorequest_la_SOURCES += \
			   norequest/allocator.hpp \
			   norequest/usage_tracker.hpp \
			   norequest/usage_tracker_impl.hpp
libnorequest_la_CPPFLAGS = $(MESOS_CPPFLAGS)
libnorequest_la_CXXFLAGS = $(MESOS_CXXFLAGS)

libmesos_no_third_party_la_LIBADD += libnorequest.la

noinst_LTLIBRARIES += libfake.la
libfake_la_SOURCES = \
		     fake/fake_task.cpp \
		     fake/fake_isolation_module.cpp \
		     fake/fake_scheduler.cpp \
		     fake/fake_task_simple.cpp \
		     fake/scenario.cpp
libfake_la_SOURCES += \
		      fake/fake_task.hpp \
		      fake/fake_isolation_module.hpp \
		      fake/fake_scheduler.hpp \
		      fake/fake_task_simple.hpp \
		      fake/scenario.hpp
libfake_la_CPPFLAGS = $(MESOS_CPPFLAGS)
libfake_la_CXXFLAGS = $(MESOS_CXXFLAGS)

libmesos_no_third_party_la_LIBADD += libfake.la

noinst_LTLIBRARIES += libusage_log.la
libusage_log_la_SOURCES = usage_log/usage_log.cpp
libusage_log_la_SOURCES += usage_log/usage_log.hpp \
			   usage_log/usage_log.proto
USAGE_LOG_PROTOS = usage_log/usage_log.pb.cc usage_log/usage_log.pb.h
nodist_libusage_log_la_SOURCES = $(USAGE_LOG_PROTOS)
BUILT_SOURCES += $(USAGE_LOG_PROTOS)
CLEANFILES += $(USAGE_LOG_PROTOS)
libusage_log_la_CPPFLAGS = $(MESOS_CPPFLAGS)
libusage_log_la_CXXFLAGS = $(MESOS_CXXFLAGS)

libmesos_no_third_party_la_LIBADD += libusage_log.la

# The final result!
lib_LTLIBRARIES += libmesos.la

libmesos_la_SOURCES = $(MESOS_PROTO) # Part of the distribution.

libmesos_la_LDFLAGS = -version-info 0:0 -shared

# Since we just include the convenience library, we need to tell
# libtool to build this as a C++ library.
libmesos_la_LIBTOOLFLAGS = --tag=CXX

# Add the convenience library.
libmesos_la_LIBADD = libmesos_no_third_party.la
libmesos_la_DEPENDNECIES = libmesos_no_third_party.la

# For non-convenience libraries we need to link them in to make the shared
# library each time. (Currently, we don't support platforms where this is not
# possible.)
libmesos_la_LIBADD += ../$(PROTOBUF)/src/.libs/libprotobuf.la
libmesos_la_LIBADD += ../$(GLOG)/.libs/libglog.la
libmesos_la_LIBADD += ../$(LIBPROCESS)/libprocess.a
libmesos_la_LIBADD += ../$(LIBEV)/.libs/libev.la

if WITH_INCLUDED_ZOOKEEPER
  libmesos_la_LIBADD += ../$(ZOOKEEPER)/.libs/libzookeeper_mt.a
endif

if WEBUI
  WEBUI_LIBS = libwebui.la
else
  WEBUI_LIBS =
endif

# Binaries.
sbin_PROGRAMS += mesos-master
mesos_master_SOURCES = master/main.cpp
mesos_master_CPPFLAGS = $(MESOS_CPPFLAGS)
mesos_master_LDADD = $(WEBUI_LIBS) libmesos.la

sbin_PROGRAMS += mesos-slave
mesos_slave_SOURCES = slave/main.cpp
mesos_slave_CPPFLAGS = $(MESOS_CPPFLAGS)
mesos_slave_LDADD = $(WEBUI_LIBS) libmesos.la

bin_PROGRAMS += mesos-local
mesos_local_SOURCES = local/main.cpp
mesos_local_CPPFLAGS = $(MESOS_CPPFLAGS)
mesos_local_LDADD = libmesos.la

pkglibexec_PROGRAMS += mesos-launcher
mesos_launcher_SOURCES = launcher/main.cpp launcher/launcher.cpp
mesos_launcher_CPPFLAGS = $(MESOS_CPPFLAGS)
mesos_launcher_LDADD = libmesos.la

bin_PROGRAMS += mesos-log
mesos_log_SOURCES = log/main.cpp
mesos_log_CPPFLAGS = $(MESOS_CPPFLAGS)
mesos_log_LDADD = libmesos.la

# TODO(benh): Support Solaris.
# bin_PROGRAMS += mesos-projd
# mesos_projd_SOURCES = slave/projd.cpp
# mesos_projd_CPPFLAGS = $(MESOS_CPPFLAGS)
# mesos_projd_LDADD = libmesos.la

bin_PROGRAMS += mesos-mesos
mesos_mesos_SOURCES = mesos/main.cpp
mesos_mesos_CPPFLAGS = $(MESOS_CPPFLAGS)
mesos_mesos_LDADD = libmesos.la

bin_PROGRAMS += mesos-simulate
mesos_simulate_SOURCES = fake/simulate_main.cpp
mesos_simulate_CPPFLAGS = $(MESOS_CPPFLAGS)
mesos_simulate_LDADD = libmesos.la


# We need to include the webui scripts so they get installed.
WEBUISCRIPTS = webui/bottle-0.8.3/bottle.py		\
               webui/common/webui_lib.py		\
               webui/master/framework.tpl		\
               webui/master/index.tpl			\
               webui/master/webui.py			\
               webui/slave/framework.tpl		\
               webui/slave/executor.tpl			\
               webui/slave/index.tpl			\
               webui/slave/webui.py			\
               webui/static/stylesheet.css

nobase_dist_webui_SCRIPTS += $(WEBUISCRIPTS)


# We also need to include the killtree script.
dist_pkglibexec_SCRIPTS += scripts/killtree.sh

# Java related files are listed outside if HAS_JAVA so we can add them to
# EXTRA_DIST unconditionally.

# Mesos JAR.
MESOS_JAR = mesos.jar
MESOS_JAR_SRCROOT = $(srcdir)/java/src
MESOS_JAR_SRCDIR = $(srcdir)/java/src/org/apache/mesos
MESOS_JAR_SRC = \
		$(MESOS_JAR_SRCDIR)/ExecutorDriver.java \
		$(MESOS_JAR_SRCDIR)/Executor.java \
		$(MESOS_JAR_SRCDIR)/Log.java \
		$(MESOS_JAR_SRCDIR)/MesosExecutorDriver.java \
		$(MESOS_JAR_SRCDIR)/MesosSchedulerDriver.java \
		$(MESOS_JAR_SRCDIR)/SchedulerDriver.java \
		$(MESOS_JAR_SRCDIR)/Scheduler.java

EXTRA_DIST += $(MESOS_JAR_SRC)

# We build all the Java examples into their own JAR.
EXAMPLES_JAR = examples.jar
JAVA_EXAMPLES_SRC = $(srcdir)/examples/java/TestExceptionFramework.java	\
	$(srcdir)/examples/java/TestExecutor.java			\
	$(srcdir)/examples/java/TestFramework.java			\
	$(srcdir)/examples/java/TestMultipleExecutorsFramework.java
EXTRA_DIST += $(JAVA_EXAMPLES_SRC)

if HAS_JAVA
# Protocol buffers JAR.
PROTOBUF_JAR = ../protobuf.jar

# TODO(charles): Move into third_party/Makefile.am.
$(PROTOBUF_JAR): # TODO(charles): Specify dependencies for the jar.
	@echo "Building protobuf.jar ..."
	@$(MKDIR_P) ../$(PROTOBUF)/java/src/main/java
	@$(PROTOC) --java_out=../$(PROTOBUF)/java/src/main/java \
          -I../$(PROTOBUF)/src \
          ../$(PROTOBUF)/src/google/protobuf/descriptor.proto
	@$(JAVA_HOME)/bin/javac \
          -d ../$(PROTOBUF)/java/src/main/java \
          ../$(PROTOBUF)/java/src/main/java/com/google/protobuf/*.java \
          ../$(PROTOBUF)/java/src/main/java/com/google/protobuf/*.java
	@$(JAVA_HOME)/bin/jar cf $@ -C ../$(PROTOBUF)/java/src/main/java com

CLEANFILES += $(PROTOBUF_JAR)

$(MESOS_JAR): $(MESOS_JAR_SRC) $(JAVA_PROTOS) $(PROTOBUF_JAR)
	@echo "Building mesos.jar ..."
	@rm -f java/classes/org/apache/mesos/*
	@$(MKDIR_P) java/classes/org/apache/mesos
	@$(JAVA_HOME)/bin/javac \
          -cp $(PROTOBUF_JAR) -sourcepath java/generated \
          -d java/classes $(MESOS_JAR_SRC) $(JAVA_PROTOS)
	@$(JAVA_HOME)/bin/jar cf $@ -C java/classes org

CLEANFILES += $(MESOS_JAR)

javalib_DATA = $(MESOS_JAR)


MESOS_SOURCES_JAR = ../src/mesos-sources.jar

$(MESOS_SOURCES_JAR): $(MESOS_JAR_SRC)
	@rm -f $(MESOS_SOURCES_JAR)
	@$(JAVA_HOME)/bin/jar cf $@ -C $(MESOS_JAR_SRCROOT) org
	@$(JAVA_HOME)/bin/jar uf $@ -C java/generated org

CLEANFILES += $(MESOS_SOURCES_JAR)


# Convenience library for JNI bindings.
# TODO(Charles Reiss): We really should be building the Java library
# with -module, which means it should be a different library than the
# main libmesos.so.
noinst_LTLIBRARIES += libjava.la

libjava_la_SOURCES = java/jni/convert.cpp java/jni/construct.cpp	\
	java/jni/org_apache_mesos_MesosSchedulerDriver.cpp		\
	java/jni/org_apache_mesos_MesosExecutorDriver.cpp		\
	java/jni/org_apache_mesos_Log.cpp jvm/jvm.cpp

libjava_la_SOURCES += java/jni/convert.hpp java/jni/construct.hpp jvm/jvm.hpp

libjava_la_CPPFLAGS = $(MESOS_CPPFLAGS)
libjava_la_CPPFLAGS += $(JAVA_CPPFLAGS)
libjava_la_CPPFLAGS += -I$(srcdir)/java/jni -Ijava/jni

libjava_la_DEPENDENCIES = $(MESOS_PROTO)

libjava_la_LIBADD = $(JAVA_LDFLAGS)
# Also add to libmesos.la so on Linux we set the rpath for libmesos.so
libmesos_la_LIBADD += $(JAVA_LDFLAGS)

# We don't add libjava.la to libmesos_no_third_party.la so we don't
# include the JNI bindings in the Python egg (but we might want to
# reconsider this in the future). We also need to add the JAVA_LDFLAGS
# to libmesos.la so on Linux we set the rpath for libmesos.so.
libmesos_la_LIBADD += libjava.la
libmesos_la_LIBADD += $(JAVA_LDFLAGS)

# We need to generate the JNI header files before we build the sources
# and the easiest way to do that with autotools is with the
# BUILT_SOURCES mechanism. The downside of this is that a user cannot
# run 'make libjava.la' (or any target that uses BUILT_SOURCES) but
# that should not matter as libjava.la is just a convenience library
# and should not get exposed.

nodist_libjava_la_SOURCES =					\
	java/jni/org_apache_mesos_MesosSchedulerDriver.h	\
	java/jni/org_apache_mesos_MesosExecutorDriver.h		\
	java/jni/org_apache_mesos_Log.h

BUILT_SOURCES += java/jni/org_apache_mesos_MesosSchedulerDriver.h	\
	java/jni/org_apache_mesos_MesosExecutorDriver.h			\
	java/jni/org_apache_mesos_Log.h


java/jni/org_apache_mesos_MesosSchedulerDriver.h: $(MESOS_JAR)
	@$(JAVA_HOME)/bin/javah -d java/jni -classpath	\
          $(PROTOBUF_JAR):java/classes			\
          org.apache.mesos.MesosSchedulerDriver

java/jni/org_apache_mesos_MesosExecutorDriver.h: $(MESOS_JAR)
	@$(JAVA_HOME)/bin/javah -d java/jni -classpath	\
          $(PROTOBUF_JAR):java/classes			\
          org.apache.mesos.MesosExecutorDriver

java/jni/org_apache_mesos_Log.h: $(MESOS_JAR)
	@$(JAVA_HOME)/bin/javah -d java/jni -classpath		\
          $(PROTOBUF_JAR):java/classes org.apache.mesos.Log

$(EXAMPLES_JAR): $(JAVA_EXAMPLES_SRC)
	@echo "Building examples.jar ..."
	@$(MKDIR_P) examples/java
	@$(JAVA_HOME)/bin/javac -cp					\
          $(PROTOBUF_JAR):$(MESOS_JAR):$(srcdir)/examples/java		\
          -sourcepath $(srcdir)/examples/java -d examples/java	        \
          $(srcdir)/examples/java/*.java
	@$(JAVA_HOME)/bin/jar cf $@ -C examples/java .

CLEANFILES += $(EXMAPLES_JAR)

maven-install: $(MESOS_JAR) $(MESOS_SOURCES_JAR) java/mesos.pom
	mvn install:install-file -Dfile=$(MESOS_JAR)	\
          -Dsources=$(MESOS_SOURCES_JAR) -DpomFile=java/mesos.pom

PHONY_TARGETS += maven-install
endif # HAS_JAVA

clean-java:
	-rm -rf java/classes
	-rm -f examples/java/*.class
	-rm -f java/jni/org_apache_mesos*.h

PHONY_TARGETS += clean-java


EXTRA_DIST += python/src/mesos.py \
	      python/native/mesos_executor_driver_impl.cpp \
	      python/native/mesos_executor_driver_impl.hpp \
	      python/native/mesos_scheduler_driver_impl.cpp \
	      python/native/mesos_scheduler_driver_impl.hpp \
	      python/native/module.cpp \
	      python/native/module.hpp \
	      python/native/proxy_executor.cpp \
	      python/native/proxy_executor.hpp \
	      python/native/proxy_scheduler.cpp \
	      python/native/proxy_scheduler.hpp

if HAS_PYTHON
# This builds a Python egg against libmesos_no_third_party.a that is
# self-contained. It currently depends on the libraries in third_party
# being built as .a's. (If this is changed, the setup.py will need to
# be edited).

# TODO(Charles Reiss): Figure out how to do a proper out-of-source
# build of these Python eggs. Right now we copy the entire source
# directories into the build directory.

# TODO(Charles Reiss): Additionally support building and installing
# Python libraries that link against the system libmesos.so. This
# should be the default mode if we eventually are able to rely on
# system versions of our dependencies (since we won't be able to
# create a standalone egg anyways).

<<<<<<< HEAD
# TODO(Charles Reiss): Don't hard code this verison number.

PROTOBUF_EGG =								\
  ../$(PROTOBUF)/python/dist/protobuf-2.3.0$(PYTHON_EGG_PUREPY_POSTFIX).egg
=======
PROTOBUF_EGG_SUFFIX = $(PROTOBUF_VERSION)$(PYTHON_EGG_PUREPY_POSTFIX).egg
PROTOBUF_EGG = ../$(PROTOBUF)/python/dist/protobuf-$(PROTOBUF_EGG_SUFFIX)
>>>>>>> 0eb552d2

$(PROTOBUF_EGG):
	@echo "Building protobuf Python egg ..."
	@cd ../$(PROTOBUF)/python && \
	  PYTHONPATH=${PYTHONPATH}:$(SETUPTOOLS) $(PYTHON) setup.py bdist_egg

CLEANFILES += $(PROTOBUF_EGG)

# We need to be able to "name" the egg that gets generated via
# setup.py so that we don't attempt to rebuild it each time, hence the
# need for PYTHON_EGG_POSTFIX.
MESOS_EGG = python/dist/mesos-$(PACKAGE_VERSION)$(PYTHON_EGG_POSTFIX).egg

$(MESOS_EGG): python/setup.py $(srcdir)/python/src/mesos.py	\
	      $(PYTHON_PROTOS) libmesos_no_third_party.la	\
	      $(PROTOBUF_EGG)
	@echo "Building Mesos Python egg ..."
	@if test "$(top_srcdir)" != "$(top_builddir)"; then \
	  $(MKDIR_P) python/src; \
	  cp -pf $(srcdir)/python/src/mesos.py python/src; \
	fi
	@PYTHONPATH=$(SETUPTOOLS) $(PYTHON) python/setup.py bdist_egg

CLEANFILES += $(MESOS_EGG) python/build/temp.*/native/*.o python/build/lib.*/*

pythonegg_DATA = $(MESOS_EGG)

# Make sure the egg gets built via 'make all'.
all-local: $(MESOS_EGG)
endif # HAS_PYTHON

# Note that to clean up the copied Python files we have to 'chmod u+w
# python/native' because creating a distribution can eliminate write
# permissions for the owner which are conserved even after we 'cp -p'
# so we won't be able to delete the files until we update permissions.
clean-python:
	test "$(top_srcdir)" = "$(top_builddir)" || \
	  (chmod -R u+w python/native; \
	   rm -rf python/src/mesos.py python/native)
	-rm -rf python/src/mesos.egg-info python/build

PHONY_TARGETS += clean-python


# Test (make check) binaries.
check_PROGRAMS += test-framework
test_framework_SOURCES = examples/test_framework.cpp
test_framework_CPPFLAGS = $(MESOS_CPPFLAGS)
test_framework_LDADD = libmesos.la

check_PROGRAMS += test-executor
test_executor_SOURCES = examples/test_executor.cpp
test_executor_CPPFLAGS = $(MESOS_CPPFLAGS)
test_executor_LDADD = libmesos.la

check_PROGRAMS += long-lived-framework
long_lived_framework_SOURCES = examples/long_lived_framework.cpp
long_lived_framework_CPPFLAGS = $(MESOS_CPPFLAGS)
long_lived_framework_LDADD = libmesos.la

check_PROGRAMS += long-lived-executor
long_lived_executor_SOURCES = examples/long_lived_executor.cpp
long_lived_executor_CPPFLAGS = $(MESOS_CPPFLAGS)
long_lived_executor_LDADD = libmesos.la

check_PROGRAMS += memhog
memhog_SOURCES = examples/memhog.cpp
memhog_CPPFLAGS = $(MESOS_CPPFLAGS)
memhog_LDADD = libmesos.la

check_PROGRAMS += scheduled-memhog
scheduled_memhog_SOURCES = examples/scheduled_memhog.cpp
scheduled_memhog_CPPFLAGS = $(MESOS_CPPFLAGS)
scheduled_memhog_LDADD = libmesos.la

check_PROGRAMS += memhog-executor
memhog_executor_SOURCES = examples/memhog_executor.cpp
memhog_executor_CPPFLAGS = $(MESOS_CPPFLAGS)
memhog_executor_LDADD = libmesos.la

check_PROGRAMS += mesos-tests

mesos_tests_SOURCES = tests/main.cpp tests/utils.cpp			\
	              tests/master_tests.cpp				\
	              tests/resource_offers_tests.cpp			\
	              tests/fault_tolerance_tests.cpp			\
	              tests/log_tests.cpp tests/resources_tests.cpp	\
	              tests/uuid_tests.cpp tests/external_tests.cpp	\
	              tests/sample_frameworks_tests.cpp			\
	              tests/configurator_tests.cpp			\
	              tests/strings_tests.cpp				\
	              tests/multihashmap_tests.cpp			\
	              tests/protobuf_io_tests.cpp			\
	              tests/lxc_isolation_tests.cpp			\
	              tests/utils_tests.cpp				\
	              tests/url_processor_tests.cpp			\
	              tests/killtree_tests.cpp				\
	              tests/exception_tests.cpp				\
		      tests/master_allocator_tests.cpp			\
		      tests/norequest/usage_tracker_test.cpp 		\
		      tests/norequest/allocator_test.cpp		\
		      tests/fake/fake_isolation_module_test.cpp 	\
		      tests/fake/fake_scheduler_test.cpp 		\
		      tests/fake/master_slave_fake_test.cpp		\
		      tests/fake/fake_task_simple_test.cpp 		\
		      tests/usage_listener_test.cpp			\
		      tests/usage_log_test.cpp				\
		      tests/fake/scenario_test.cpp

mesos_tests_CPPFLAGS = $(MESOS_CPPFLAGS)
mesos_tests_CPPFLAGS += -DSOURCE_DIR=\"$(abs_top_srcdir)\"
mesos_tests_CPPFLAGS += -DBUILD_DIR=\"$(abs_top_builddir)\"
mesos_tests_CPPFLAGS += $(DO_INCLUDE) $(top_builddir)/$(GTEST)/include
mesos_tests_CPPFLAGS += $(DO_INCLUDE) $(top_builddir)/$(GMOCK)/include

mesos_tests_LDADD = ../third_party/libgmock.la libmesos.la

mesos_tests_DEPENDENCIES = # Initialized to allow += below.

if HAS_JAVA
  mesos_tests_SOURCES += tests/zookeeper_server.cpp		\
                         tests/base_zookeeper_test.cpp		\
                         tests/zookeeper_server_tests.cpp	\
                         tests/zookeeper_tests.cpp
  mesos_tests_CPPFLAGS += $(JAVA_CPPFLAGS)
  mesos_tests_CPPFLAGS += -DZOOKEEPER_VERSION=\"$(ZOOKEEPER_VERSION)\"
  mesos_tests_LDFLAGS = $(JAVA_LDFLAGS) $(AM_LDFLAGS)
  mesos_tests_DEPENDENCIES += $(EXAMPLES_JAR)

  EXAMPLESSCRIPTSJAVA = examples/java/test-framework			\
			examples/java/test-executor			\
			examples/java/test-exception-framework		\
			examples/java/test-multiple-executors-framework

  check_SCRIPTS += $(EXAMPLESCRIPTSJAVA)
  mesos_tests_DEPENDENCIES += $(EXAMPLESCRIPTSJAVA)
endif

if HAS_PYTHON
  mesos_tests_DEPENDENCIES += $(MESOS_EGG)

<<<<<<< HEAD
mesos_tests_DEPENDENCIES += libmesos.la

EXAMPLESSCRIPTS = examples/java/test-framework				\
                  examples/java/test-executor				\
                  examples/java/test-exception-framework		\
                  examples/java/test-multiple-executors-framework	\
                  examples/python/test_framework.py			\
                  examples/python/test-framework			\
                  examples/python/test_executor.py			\
                  examples/python/test-executor
=======
  EXAMPLESCRIPTSPYTHON = examples/python/test_framework.py	\
			 examples/python/test-framework		\
			 examples/python/test_executor.py	\
			 examples/python/test-executor

  check_SCRIPTS += $(EXAMPLESCRIPTSPYTHON)
  mesos_tests_DEPENDENCIES += $(EXAMPLESCRIPTSPYTHON)
endif
>>>>>>> 0eb552d2


EXTERNALSCRIPTS =						\
  tests/external/LxcIsolation/HoldMoreMemThanRequested.sh	\
  tests/external/LxcIsolation/ScaleUpAndDown.sh			\
  tests/external/LxcIsolation/TwoSeparateTasks.sh		\
  tests/external/LxcIsolation/run_scheduled_memhog_test.sh	\
  tests/external/SampleFrameworks/CppFramework.sh		\
  tests/external/SampleFrameworks/JavaExceptionFramework.sh	\
  tests/external/SampleFrameworks/JavaFramework.sh		\
  tests/external/SampleFrameworks/PythonFramework.sh		\
  tests/external/KillTree/KillTreeTest.sh

dist_check_SCRIPTS += $(EXTERNALSCRIPTS)

TESTS += mesos-tests

clean-check:
	-rm -rf ../test_output

PHONY_TARGETS += clean-check

FORCE:

clean-local: clean-java clean-python clean-check

.PHONY: $(PHONY_TARGETS)<|MERGE_RESOLUTION|>--- conflicted
+++ resolved
@@ -19,20 +19,12 @@
 # master/http.cpp and slave/http.cpp.
 AUTOMAKE_OPTIONS = subdir-objects
 
-<<<<<<< HEAD
-include $(top_srcdir)/third_party/versions.am
-
-# TODO(charles): move these into an included automakefile and have them include
-# 		 $(top_builddir) as appropriate.
-BOOST = third_party/boost_$(BOOST_VERSION)
-=======
 include ../third_party/versions.am
 
 # TODO(charles): Move these into an included automakefile and have
 # them include $(top_builddir) as appropriate.
-BOOST = third_party/boost-$(BOOST_VERSION)
+BOOST = third_party/boost_$(BOOST_VERSION)
 DISTRIBUTE = third_party/distribute-$(DISTRIBUTE_VERSION)
->>>>>>> 0eb552d2
 PROTOBUF = third_party/protobuf-$(PROTOBUF_VERSION)
 GLOG = third_party/glog-$(GLOG_VERSION)
 GMOCK = third_party/gmock-$(GMOCK_VERSION)
@@ -587,15 +579,8 @@
 # system versions of our dependencies (since we won't be able to
 # create a standalone egg anyways).
 
-<<<<<<< HEAD
-# TODO(Charles Reiss): Don't hard code this verison number.
-
-PROTOBUF_EGG =								\
-  ../$(PROTOBUF)/python/dist/protobuf-2.3.0$(PYTHON_EGG_PUREPY_POSTFIX).egg
-=======
 PROTOBUF_EGG_SUFFIX = $(PROTOBUF_VERSION)$(PYTHON_EGG_PUREPY_POSTFIX).egg
 PROTOBUF_EGG = ../$(PROTOBUF)/python/dist/protobuf-$(PROTOBUF_EGG_SUFFIX)
->>>>>>> 0eb552d2
 
 $(PROTOBUF_EGG):
 	@echo "Building protobuf Python egg ..."
@@ -737,18 +722,6 @@
 if HAS_PYTHON
   mesos_tests_DEPENDENCIES += $(MESOS_EGG)
 
-<<<<<<< HEAD
-mesos_tests_DEPENDENCIES += libmesos.la
-
-EXAMPLESSCRIPTS = examples/java/test-framework				\
-                  examples/java/test-executor				\
-                  examples/java/test-exception-framework		\
-                  examples/java/test-multiple-executors-framework	\
-                  examples/python/test_framework.py			\
-                  examples/python/test-framework			\
-                  examples/python/test_executor.py			\
-                  examples/python/test-executor
-=======
   EXAMPLESCRIPTSPYTHON = examples/python/test_framework.py	\
 			 examples/python/test-framework		\
 			 examples/python/test_executor.py	\
@@ -757,7 +730,6 @@
   check_SCRIPTS += $(EXAMPLESCRIPTSPYTHON)
   mesos_tests_DEPENDENCIES += $(EXAMPLESCRIPTSPYTHON)
 endif
->>>>>>> 0eb552d2
 
 
 EXTERNALSCRIPTS =						\
