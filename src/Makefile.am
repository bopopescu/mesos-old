--- conflicted
+++ resolved
@@ -71,20 +71,22 @@
 AM_CXXFLAGS = $(PTHREAD_CFLAGS)
 AM_LIBS = $(PTHREAD_LIBS)
 
+DO_INCLUDE= -isystem
+
 # Setup CPPFLAGS and CXXFLAGS that are used for most source files.
 MESOS_CPPFLAGS = $(AM_CPPFLAGS)
 MESOS_CPPFLAGS += -DMESOS_WEBUI_DIR=\"$(webuidir)\"
 MESOS_CPPFLAGS += -DMESOS_LIBEXECDIR=\"$(pkglibexecdir)\"
 MESOS_CPPFLAGS += -I$(top_srcdir)/include
-MESOS_CPPFLAGS += -I$(top_builddir)/$(BOOST)
-MESOS_CPPFLAGS += -I$(top_builddir)/$(PROTOBUF)/src
-MESOS_CPPFLAGS += -I$(top_builddir)/$(GLOG)/src
-MESOS_CPPFLAGS += -I$(top_builddir)/$(GLOG)/src
-MESOS_CPPFLAGS += -I$(top_builddir)/$(LIBPROCESS)/include
+MESOS_CPPFLAGS += $(DO_INCLUDE) $(top_builddir)/$(BOOST)
+MESOS_CPPFLAGS += $(DO_INCLUDE) $(top_builddir)/$(PROTOBUF)/src
+MESOS_CPPFLAGS += $(DO_INCLUDE) $(top_builddir)/$(GLOG)/src
+MESOS_CPPFLAGS += $(DO_INCLUDE) $(top_builddir)/$(GLOG)/src
+MESOS_CPPFLAGS += $(DO_INCLUDE) $(top_builddir)/$(LIBPROCESS)/include
 
 if WITH_INCLUDED_ZOOKEEPER
-  MESOS_CPPFLAGS += -I$(top_builddir)/$(ZOOKEEPER)/include
-  MESOS_CPPFLAGS += -I$(top_builddir)/$(ZOOKEEPER)/generated
+  MESOS_CPPFLAGS += $(DO_INCLUDE) $(top_builddir)/$(ZOOKEEPER)/include
+  MESOS_CPPFLAGS += $(DO_INCLUDE) $(top_builddir)/$(ZOOKEEPER)/generated
 endif
 
 MESOS_CXXFLAGS = -g2 -O2 $(AM_CXXFLAGS)
@@ -155,20 +157,11 @@
 	common/logging.cpp common/utils.cpp common/date_utils.cpp	\
 	common/resources.cpp common/attributes.cpp common/values.cpp	\
 	zookeeper/zookeeper.cpp zookeeper/authentication.cpp		\
-<<<<<<< HEAD
-	zookeeper/group.cpp						\
-        messages/log.proto messages/messages.proto
-
-pkginclude_HEADERS = $(top_srcdir)/include/mesos/executor.hpp \
-		     $(top_srcdir)/include/mesos/scheduler.hpp \
-		     $(top_srcdir)/include/mesos/mesos.hpp \
-=======
 	zookeeper/group.cpp messages/log.proto messages/messages.proto
 
 pkginclude_HEADERS = $(top_srcdir)/include/mesos/executor.hpp	\
 		     $(top_srcdir)/include/mesos/scheduler.hpp	\
 		     $(top_srcdir)/include/mesos/mesos.hpp	\
->>>>>>> d6ce83fb
 		     $(top_srcdir)/include/mesos/mesos.proto
 
 nodist_pkginclude_HEADERS = mesos.pb.h
@@ -181,19 +174,6 @@
 
 EXTRA_DIST += slave/solaris_project_isolation_module.cpp
 
-<<<<<<< HEAD
-libmesos_no_third_party_la_SOURCES += \
-	common/attributes.hpp common/build.hpp				\
-	common/date_utils.hpp common/factory.hpp common/fatal.hpp	\
-	common/foreach.hpp common/hashmap.hpp common/hashset.hpp	\
-	common/json.hpp common/lock.hpp common/logging.hpp		\
-	common/lambda.hpp common/option.hpp common/resources.hpp	\
-	common/result.hpp common/multihashmap.hpp			\
-	common/process_utils.hpp common/seconds.hpp common/try.hpp	\
-	common/type_utils.hpp common/thread.hpp common/timer.hpp	\
-	common/utils.hpp common/units.hpp common/uuid.hpp               \
-	common/strings.hpp  common/values.hpp                           \
-=======
 libmesos_no_third_party_la_SOURCES += common/attributes.hpp		\
 	common/build.hpp common/date_utils.hpp common/factory.hpp	\
 	common/fatal.hpp common/foreach.hpp common/hashmap.hpp		\
@@ -204,7 +184,6 @@
 	common/type_utils.hpp common/thread.hpp common/timer.hpp	\
 	common/utils.hpp common/units.hpp common/uuid.hpp		\
 	common/strings.hpp common/values.hpp				\
->>>>>>> d6ce83fb
 	configurator/configuration.hpp configurator/configurator.hpp	\
 	configurator/option.hpp detector/detector.hpp			\
 	detector/url_processor.hpp launcher/launcher.hpp		\
@@ -244,7 +223,7 @@
 libbuild_la_CPPFLAGS += -DBUILD_FLAGS="\"$$BUILD_FLAGS\""
 
 # Using the FORCE target is how we make sure it always get's built!
-libbuild_la_DEPENDENCIES = FORCE
+libbuild_la_DEPENDENCIES = # FORCE
 
 libmesos_no_third_party_la_LIBADD += libbuild.la
 
@@ -276,6 +255,10 @@
 			  norequest/allocator.cpp \
 			  norequest/usage_tracker.cpp \
 			  norequest/usage_tracker_impl.cpp
+libnorequest_la_SOURCES += \
+			   norequest/allocator.hpp \
+			   norequest/usage_tracker.hpp \
+			   norequest/usage_tracker_impl.hpp
 libnorequest_la_CPPFLAGS = $(MESOS_CPPFLAGS)
 libnorequest_la_CXXFLAGS = $(MESOS_CXXFLAGS)
 
@@ -370,32 +353,6 @@
 
 # We also need to include the killtree script.
 dist_pkglibexec_SCRIPTS += scripts/killtree.sh
-
-
-# Java related files are listed outside if HAS_JAVA so we can add them
-# to EXTRA_DIST unconditionally.
-
-# Mesos JAR.
-MESOS_JAR = mesos.jar
-MESOS_JAR_SRCROOT = $(srcdir)/java/src
-MESOS_JAR_SRCDIR = $(srcdir)/java/src/org/apache/mesos
-MESOS_JAR_SRC = $(MESOS_JAR_SRCDIR)/ExecutorDriver.java		\
-		$(MESOS_JAR_SRCDIR)/Executor.java		\
-		$(MESOS_JAR_SRCDIR)/Log.java			\
-		$(MESOS_JAR_SRCDIR)/MesosExecutorDriver.java	\
-		$(MESOS_JAR_SRCDIR)/MesosSchedulerDriver.java	\
-		$(MESOS_JAR_SRCDIR)/SchedulerDriver.java	\
-		$(MESOS_JAR_SRCDIR)/Scheduler.java
-
-EXTRA_DIST += $(MESOS_JAR_SRC)
-
-# We build all the Java examples into their own JAR.
-EXAMPLES_JAR = examples.jar
-JAVA_EXAMPLES_SRC = $(srcdir)/examples/java/TestExceptionFramework.java	\
-	$(srcdir)/examples/java/TestExecutor.java			\
-	$(srcdir)/examples/java/TestFramework.java			\
-	$(srcdir)/examples/java/TestMultipleExecutorsFramework.java
-EXTRA_DIST += $(JAVA_EXAMPLES_SRC)
 
 if HAS_JAVA
 # Protocol buffers JAR.
@@ -417,7 +374,6 @@
 CLEANFILES += $(PROTOBUF_JAR)
 endif
 
-<<<<<<< HEAD
 # Java related files are listed outside if HAS_JAVA so we can add them to
 # EXTRA_DIST unconditionally.
 
@@ -454,8 +410,6 @@
 PHONY_TARGETS += clean-java
 
 if HAS_JAVA
-=======
->>>>>>> d6ce83fb
 $(MESOS_JAR): $(MESOS_JAR_SRC) $(JAVA_PROTOS) $(PROTOBUF_JAR)
 	@echo "Building mesos.jar ..."
 	@rm -f java/classes/org/apache/mesos/*
@@ -558,7 +512,6 @@
 endif # HAS_JAVA
 
 
-<<<<<<< HEAD
 EXTRA_DIST += python/src/mesos.py \
 	      python/native/mesos_executor_driver_impl.cpp \
 	      python/native/mesos_executor_driver_impl.hpp \
@@ -580,25 +533,6 @@
 PHONY_TARGETS += clean-python
 
 if HAS_PYTHON
-# TODO(Charles Reiss): Figure out how to do a proper out-of-source
-# build of these Python eggs. Right now we copy the entire source
-# directories into the build directory.
-=======
-# Python files listed outside HAS_PYTHON so they are included with the
-# distribution unconditionally.
-EXTRA_DIST += python/src/mesos.py				\
-	      python/native/mesos_executor_driver_impl.cpp	\
-	      python/native/mesos_executor_driver_impl.hpp	\
-	      python/native/mesos_scheduler_driver_impl.cpp	\
-	      python/native/mesos_scheduler_driver_impl.hpp	\
-	      python/native/module.cpp python/native/module.hpp	\
-	      python/native/proxy_executor.cpp			\
-	      python/native/proxy_executor.hpp			\
-	      python/native/proxy_scheduler.cpp			\
-	      python/native/proxy_scheduler.hpp
->>>>>>> d6ce83fb
-
-if HAS_PYTHON
 # This builds a Python egg against libmesos_no_third_party.a that is
 # self-contained. It currently depends on the libraries in third_party
 # being built as .a's. (If this is changed, the setup.py will need to
@@ -614,7 +548,6 @@
 # system versions of our dependencies (since we won't be able to
 # create a standalone egg anyways).
 
-<<<<<<< HEAD
 # We need to be able to "name" the egg that gets generated via
 # setup.py so that we don't attempt to rebuild it each time, hence the
 # need for PYTHON_EGG_POSTFIX.
@@ -630,8 +563,6 @@
 
 CLEANFILES += $(MESOS_EGG) python/build/temp.*/native/*.o python/build/lib.*/*
 
-=======
->>>>>>> d6ce83fb
 # TODO(Charles Reiss): Don't hard code this verison number.
 PROTOBUF_EGG =								\
   ../$(PROTOBUF)/python/dist/protobuf-2.3.0$(PYTHON_EGG_PUREPY_POSTFIX).egg
@@ -642,19 +573,6 @@
 	  PYTHONPATH=${PYTHONPATH}:$(SETUPTOOLS) $(PYTHON) setup.py bdist_egg
 
 CLEANFILES += $(PROTOBUF_EGG)
-
-MESOS_EGG = python/dist/mesos-$(PACKAGE_VERSION)$(PYTHON_EGG_POSTFIX).egg
-
-$(MESOS_EGG): python/setup.py $(srcdir)/python/src/mesos.py	\
-	      $(PYTHON_PROTOS) libmesos_no_third_party.la	\
-	      $(PROTOBUF_EGG)
-	@echo "Building Mesos Python egg ..."
-	@$(MKDIR_P) python/src
-	@cp -pf $(srcdir)/python/src/mesos.py python/src
-	@cp -pf $(PYTHON_PROTOS) python/src
-	@PYTHONPATH=../$(SETUPTOOLS) $(PYTHON) python/setup.py bdist_egg
-
-CLEANFILES += $(MESOS_EGG) python/build/temp.*/native/*.o python/build/lib.*/*
 
 pythonegg_DATA = $(MESOS_EGG)
 
