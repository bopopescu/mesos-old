--- conflicted
+++ resolved
@@ -157,20 +157,11 @@
 	common/logging.cpp common/utils.cpp common/date_utils.cpp	\
 	common/resources.cpp common/attributes.cpp common/values.cpp	\
 	zookeeper/zookeeper.cpp zookeeper/authentication.cpp		\
-<<<<<<< HEAD
-	zookeeper/group.cpp						\
-        messages/log.proto messages/messages.proto
-
-pkginclude_HEADERS = $(top_srcdir)/include/mesos/executor.hpp \
-		     $(top_srcdir)/include/mesos/scheduler.hpp \
-		     $(top_srcdir)/include/mesos/mesos.hpp \
-=======
 	zookeeper/group.cpp messages/log.proto messages/messages.proto
 
 pkginclude_HEADERS = $(top_srcdir)/include/mesos/executor.hpp	\
 		     $(top_srcdir)/include/mesos/scheduler.hpp	\
 		     $(top_srcdir)/include/mesos/mesos.hpp	\
->>>>>>> d6ce83fb
 		     $(top_srcdir)/include/mesos/mesos.proto
 
 nodist_pkginclude_HEADERS = mesos.pb.h
@@ -183,19 +174,6 @@
 
 EXTRA_DIST += slave/solaris_project_isolation_module.cpp
 
-<<<<<<< HEAD
-libmesos_no_third_party_la_SOURCES += \
-	common/attributes.hpp common/build.hpp				\
-	common/date_utils.hpp common/factory.hpp common/fatal.hpp	\
-	common/foreach.hpp common/hashmap.hpp common/hashset.hpp	\
-	common/json.hpp common/lock.hpp common/logging.hpp		\
-	common/lambda.hpp common/option.hpp common/resources.hpp	\
-	common/result.hpp common/multihashmap.hpp			\
-	common/process_utils.hpp common/seconds.hpp common/try.hpp	\
-	common/type_utils.hpp common/thread.hpp common/timer.hpp	\
-	common/utils.hpp common/units.hpp common/uuid.hpp               \
-	common/strings.hpp  common/values.hpp                           \
-=======
 libmesos_no_third_party_la_SOURCES += common/attributes.hpp		\
 	common/build.hpp common/date_utils.hpp common/factory.hpp	\
 	common/fatal.hpp common/foreach.hpp common/hashmap.hpp		\
@@ -206,7 +184,6 @@
 	common/type_utils.hpp common/thread.hpp common/timer.hpp	\
 	common/utils.hpp common/units.hpp common/uuid.hpp		\
 	common/strings.hpp common/values.hpp				\
->>>>>>> d6ce83fb
 	configurator/configuration.hpp configurator/configurator.hpp	\
 	configurator/option.hpp detector/detector.hpp			\
 	detector/url_processor.hpp launcher/launcher.hpp		\
@@ -333,20 +310,12 @@
 mesos_master_SOURCES = master/main.cpp
 mesos_master_CPPFLAGS = $(MESOS_CPPFLAGS)
 mesos_master_CXXFLAGS = $(MESOS_CXXFLAGS)
-<<<<<<< HEAD
-mesos_master_LDFLAGS = $(AM_LDFLAGS)
-=======
->>>>>>> d6ce83fb
 mesos_master_LDADD = libwebui.la libmesos.la
 
 sbin_PROGRAMS += mesos-slave
 mesos_slave_SOURCES = slave/main.cpp
 mesos_slave_CPPFLAGS = $(MESOS_CPPFLAGS)
 mesos_slave_CXXFLAGS = $(MESOS_CXXFLAGS)
-<<<<<<< HEAD
-mesos_slave_LDFLAGS = $(AM_LDFLAGS)
-=======
->>>>>>> d6ce83fb
 mesos_slave_LDADD = libwebui.la libmesos.la
 
 bin_PROGRAMS += mesos-local
@@ -398,32 +367,6 @@
 
 # We also need to include the killtree script.
 dist_pkglibexec_SCRIPTS += scripts/killtree.sh
-
-
-# Java related files are listed outside if HAS_JAVA so we can add them
-# to EXTRA_DIST unconditionally.
-
-# Mesos JAR.
-MESOS_JAR = mesos.jar
-MESOS_JAR_SRCROOT = $(srcdir)/java/src
-MESOS_JAR_SRCDIR = $(srcdir)/java/src/org/apache/mesos
-MESOS_JAR_SRC = $(MESOS_JAR_SRCDIR)/ExecutorDriver.java		\
-		$(MESOS_JAR_SRCDIR)/Executor.java		\
-		$(MESOS_JAR_SRCDIR)/Log.java			\
-		$(MESOS_JAR_SRCDIR)/MesosExecutorDriver.java	\
-		$(MESOS_JAR_SRCDIR)/MesosSchedulerDriver.java	\
-		$(MESOS_JAR_SRCDIR)/SchedulerDriver.java	\
-		$(MESOS_JAR_SRCDIR)/Scheduler.java
-
-EXTRA_DIST += $(MESOS_JAR_SRC)
-
-# We build all the Java examples into their own JAR.
-EXAMPLES_JAR = examples.jar
-JAVA_EXAMPLES_SRC = $(srcdir)/examples/java/TestExceptionFramework.java	\
-	$(srcdir)/examples/java/TestExecutor.java			\
-	$(srcdir)/examples/java/TestFramework.java			\
-	$(srcdir)/examples/java/TestMultipleExecutorsFramework.java
-EXTRA_DIST += $(JAVA_EXAMPLES_SRC)
 
 if HAS_JAVA
 # Protocol buffers JAR.
@@ -445,7 +388,6 @@
 CLEANFILES += $(PROTOBUF_JAR)
 endif
 
-<<<<<<< HEAD
 # Java related files are listed outside if HAS_JAVA so we can add them to
 # EXTRA_DIST unconditionally.
 
@@ -482,8 +424,6 @@
 PHONY_TARGETS += clean-java
 
 if HAS_JAVA
-=======
->>>>>>> d6ce83fb
 $(MESOS_JAR): $(MESOS_JAR_SRC) $(JAVA_PROTOS) $(PROTOBUF_JAR)
 	@echo "Building mesos.jar ..."
 	@rm -f java/classes/org/apache/mesos/*
@@ -586,7 +526,6 @@
 endif # HAS_JAVA
 
 
-<<<<<<< HEAD
 EXTRA_DIST += python/src/mesos.py \
 	      python/native/mesos_executor_driver_impl.cpp \
 	      python/native/mesos_executor_driver_impl.hpp \
@@ -608,25 +547,6 @@
 PHONY_TARGETS += clean-python
 
 if HAS_PYTHON
-# TODO(Charles Reiss): Figure out how to do a proper out-of-source
-# build of these Python eggs. Right now we copy the entire source
-# directories into the build directory.
-=======
-# Python files listed outside HAS_PYTHON so they are included with the
-# distribution unconditionally.
-EXTRA_DIST += python/src/mesos.py				\
-	      python/native/mesos_executor_driver_impl.cpp	\
-	      python/native/mesos_executor_driver_impl.hpp	\
-	      python/native/mesos_scheduler_driver_impl.cpp	\
-	      python/native/mesos_scheduler_driver_impl.hpp	\
-	      python/native/module.cpp python/native/module.hpp	\
-	      python/native/proxy_executor.cpp			\
-	      python/native/proxy_executor.hpp			\
-	      python/native/proxy_scheduler.cpp			\
-	      python/native/proxy_scheduler.hpp
->>>>>>> d6ce83fb
-
-if HAS_PYTHON
 # This builds a Python egg against libmesos_no_third_party.a that is
 # self-contained. It currently depends on the libraries in third_party
 # being built as .a's. (If this is changed, the setup.py will need to
@@ -642,7 +562,6 @@
 # system versions of our dependencies (since we won't be able to
 # create a standalone egg anyways).
 
-<<<<<<< HEAD
 # We need to be able to "name" the egg that gets generated via
 # setup.py so that we don't attempt to rebuild it each time, hence the
 # need for PYTHON_EGG_POSTFIX.
@@ -658,8 +577,6 @@
 
 CLEANFILES += $(MESOS_EGG) python/build/temp.*/native/*.o python/build/lib.*/*
 
-=======
->>>>>>> d6ce83fb
 # TODO(Charles Reiss): Don't hard code this verison number.
 PROTOBUF_EGG =								\
   ../$(PROTOBUF)/python/dist/protobuf-2.3.0$(PYTHON_EGG_PUREPY_POSTFIX).egg
@@ -670,19 +587,6 @@
 	  PYTHONPATH=${PYTHONPATH}:$(SETUPTOOLS) $(PYTHON) setup.py bdist_egg
 
 CLEANFILES += $(PROTOBUF_EGG)
-
-MESOS_EGG = python/dist/mesos-$(PACKAGE_VERSION)$(PYTHON_EGG_POSTFIX).egg
-
-$(MESOS_EGG): python/setup.py $(srcdir)/python/src/mesos.py	\
-	      $(PYTHON_PROTOS) libmesos_no_third_party.la	\
-	      $(PROTOBUF_EGG)
-	@echo "Building Mesos Python egg ..."
-	@$(MKDIR_P) python/src
-	@cp -pf $(srcdir)/python/src/mesos.py python/src
-	@cp -pf $(PYTHON_PROTOS) python/src
-	@PYTHONPATH=../$(SETUPTOOLS) $(PYTHON) python/setup.py bdist_egg
-
-CLEANFILES += $(MESOS_EGG) python/build/temp.*/native/*.o python/build/lib.*/*
 
 pythonegg_DATA = $(MESOS_EGG)
 
